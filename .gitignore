# Byte-compiled / optimized / DLL files
__pycache__/
*.py[cod]
*$py.class

# C extensions
*.so

# Distribution / packaging
.Python
build/
develop-eggs/
dist/
downloads/
eggs/
.eggs/
lib/
lib64/
parts/
sdist/
var/
wheels/
share/python-wheels/
*.egg-info/
.installed.cfg
*.egg
MANIFEST
requirements.txt

# PyInstaller
#  Usually these files are written by a python script from a template
#  before PyInstaller builds the exe, so as to inject date/other infos into it.
*.manifest
*.spec

# Installer logs
pip-log.txt
pip-delete-this-directory.txt

# Unit test / coverage reports
htmlcov/
.tox/
.nox/
.coverage
.coverage.*
.cache
nosetests.xml
coverage.xml
*.cover
*.py,cover
.hypothesis/
.pytest_cache/
cover/

# Translations
*.mo
*.pot

# Django stuff:
*.log
local_settings.py
db.sqlite3
db.sqlite3-journal

# Flask stuff:
instance/
.webassets-cache

# Scrapy stuff:
.scrapy

# Sphinx documentation
docs/_build/

# PyBuilder
.pybuilder/
target/

# Jupyter Notebook
.ipynb_checkpoints

# IPython
profile_default/
ipython_config.py

# pyenv
#   For a library or package, you might want to ignore these files since the code is
#   intended to run in multiple environments; otherwise, check them in:
# .python-version

# pipenv
#   According to pypa/pipenv#598, it is recommended to include Pipfile.lock in version control.
#   However, in case of collaboration, if having platform-specific dependencies or dependencies
#   having no cross-platform support, pipenv may install dependencies that don't work, or not
#   install all needed dependencies.
#Pipfile.lock

# poetry
#   Similar to Pipfile.lock, it is generally recommended to include poetry.lock in version control.
#   This is especially recommended for binary packages to ensure reproducibility, and is more
#   commonly ignored for libraries.
#   https://python-poetry.org/docs/basic-usage/#commit-your-poetrylock-file-to-version-control
#poetry.lock

# pdm
#   Similar to Pipfile.lock, it is generally recommended to include pdm.lock in version control.
#pdm.lock
#   pdm stores project-wide configurations in .pdm.toml, but it is recommended to not include it
#   in version control.
#   https://pdm.fming.dev/#use-with-ide
.pdm.toml

# PEP 582; used by e.g. github.com/David-OConnor/pyflow and github.com/pdm-project/pdm
__pypackages__/

# Celery stuff
celerybeat-schedule
celerybeat.pid

# SageMath parsed files
*.sage.py

# Environments
.env
.venv
env/
venv/
ENV/
env.bak/
venv.bak/

# Spyder project settings
.spyderproject
.spyproject

# Rope project settings
.ropeproject

# mkdocs documentation
/site

# mypy
.mypy_cache/
.dmypy.json
dmypy.json

# Pyre type checker
.pyre/

# pytype static type analyzer
.pytype/

# Cython debug symbols
cython_debug/

# PyCharm
#  JetBrains specific template is maintained in a separate JetBrains.gitignore that can
#  be found at https://github.com/github/gitignore/blob/main/Global/JetBrains.gitignore
#  and can be added to the global gitignore or merged into this file.  For a more nuclear
#  option (not recommended) you can uncomment the following to ignore the entire idea folder.
<<<<<<< HEAD
#.idea/

*.db

wordpress/*
!wordpress/wp-content/
wordpress/wp-content/plugins/onelogin-saml-sso/
=======
.idea/

env
>>>>>>> a190a69e
<|MERGE_RESOLUTION|>--- conflicted
+++ resolved
@@ -158,16 +158,10 @@
 #  be found at https://github.com/github/gitignore/blob/main/Global/JetBrains.gitignore
 #  and can be added to the global gitignore or merged into this file.  For a more nuclear
 #  option (not recommended) you can uncomment the following to ignore the entire idea folder.
-<<<<<<< HEAD
 #.idea/
 
 *.db
 
 wordpress/*
 !wordpress/wp-content/
-wordpress/wp-content/plugins/onelogin-saml-sso/
-=======
-.idea/
-
-env
->>>>>>> a190a69e
+wordpress/wp-content/plugins/onelogin-saml-sso/
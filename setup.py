import re

from glob import glob
from setuptools import setup

def readme():
    with open('README.md') as f:
        return f.read()

_pkg_name = 'pyeudiw'

with open(f'{_pkg_name}/__init__.py', 'r') as fd:
    VERSION = re.search(r'^__version__\s*=\s*[\'"]([^\'"]*)[\'"]', fd.read(), re.MULTILINE).group(1)

setup(
    name=_pkg_name,
    version=VERSION,
    description="Python toolchain for building an OpenID4VP RP with a SATOSA backend compliant to the Italian Wallet Solution.",
    long_description=readme(),
    long_description_content_type='text/markdown',
    classifiers=[
        "Development Status :: 4 - Beta",
        "License :: OSI Approved :: Apache Software License",
        "Programming Language :: Python :: 3.9",
        "Programming Language :: Python :: 3.10",
        "Programming Language :: Python :: 3.11",
        "Topic :: Software Development :: Libraries :: Python Modules"
    ],
    url='https://github.com/italia/eudi-wallet-it-python',
    author='Giuseppe De Marco',
    author_email='demarcog83@gmail.com',
    license='License :: OSI Approved :: Apache Software License',
    # scripts=[f'{_pkg_name}/bin/{_pkg_name}'],
    packages=[f"{_pkg_name}"],
    package_dir={f"{_pkg_name}": f"{_pkg_name}"},
    package_data={f"{_pkg_name}": [
            i.replace(f'{_pkg_name}/', '')
            for i in glob(f'{_pkg_name}/**', recursive=True)
        ]
    },
    install_requires=[
        "cryptojwt>=1.8.2,<1.9",
<<<<<<< HEAD
        "pyqrcode>=1.2,<1.3",
        "pydantic>=2.0,<2.2"
=======
        "qrcode>=7.4.2,<7.5",
        "pydantic>=2.0,<2.2",
>>>>>>> af86073c
    ],
    extra_require={
        "satosa": [
            "Pillow>=10.0.0,<10.1",
            "device_detector>=5.0,<6",
            "satosa>=8.4,<8.6",
            "jinja2>=3.0,<4",
            "pymongo>=4.4.1,<4.5",
            'sd-jwt @ git+https://github.com/danielfett/sd-jwt.git'
        ],
    }
)<|MERGE_RESOLUTION|>--- conflicted
+++ resolved
@@ -40,13 +40,8 @@
     },
     install_requires=[
         "cryptojwt>=1.8.2,<1.9",
-<<<<<<< HEAD
         "pyqrcode>=1.2,<1.3",
         "pydantic>=2.0,<2.2"
-=======
-        "qrcode>=7.4.2,<7.5",
-        "pydantic>=2.0,<2.2",
->>>>>>> af86073c
     ],
     extra_require={
         "satosa": [

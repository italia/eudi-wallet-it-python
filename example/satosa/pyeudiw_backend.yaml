module: pyeudiw.satosa.backend.OpenID4VPBackend
name: OpenID4VP

config:

  ui:
    static_storage_url: !ENV SATOSA_BASE_STATIC
    template_folder: "templates" # project root
    qrcode_template: "qr_code.html"
    error_template: "error.html"
    error_url: "https://localhost/error_page.html"
  
  endpoints:
    pre_request: '/pre-request'
    request:
      module: pyeudiw.satosa.default.request_handler
      class: RequestHandler
      path: '/request-uri'
    response:
      module: pyeudiw.satosa.default.response_handler
      class: ResponseHandler
      path: '/response-uri'
    status: '/status'
    get_response: '/get-response'

  qrcode:
    size: 250 # px
    color: '#000000'  # hex
    expiration_time: 120 # seconds
    logo_path: 'wallet-it/wallet-icon-blue.svg' # relative to static_storage_url

  response_code:
    sym_key: "1234567890abcdef1234567890abcdef1234567890abcdef1234567890abcdef" # hex string of 64 characters

  jwt:
    default_sig_alg: ES256 # or RS256. Please note that this signature alg MUST be compliant with the private keys used for the signature. X.509 certificates MUST be therefore ECDSA using ES, and RSA using RS
    default_enc_alg: RSA-OAEP
    default_enc_enc: A256CBC-HS512
    default_exp: 6         # minutes
    enc_alg_supported: &enc_alg_supported
        - RSA-OAEP
        - RSA-OAEP-256
        - ECDH-ES
        - ECDH-ES+A128KW
        - ECDH-ES+A192KW
        - ECDH-ES+A256KW
    enc_enc_supported: &enc_enc_supported
        - A128CBC-HS256
        - A192CBC-HS384
        - A256CBC-HS512
        - A128GCM
        - A192GCM
        - A256GCM
    sig_alg_supported: &sig_alg_supported
        - RS256
        - RS384
        - RS512
        - ES256
        - ES384
        - ES512
    
  authorization:
    client_id: # this field if not set will be autopopulated using internal variables base_url and name using the following format: "<base_url>/<name>" 
    auth_iss_id: # this field if not set will be set to client_id in the authz request 
    url_scheme: haip
    scopes:
    - pid-sd-jwt:unique_id+given_name+family_name
    default_acr_value: https://www.spid.gov.it/SpidL2
    expiration_time: 5 # minutes
    aud: https://self-issued.me/v2
    response_mode: direct_post
    presentation_definition:
      id: global-presentation-definition-id
      input_descriptors:
      - id: input-specific-id
        purpose: Request presentation holding Power of Representation attestation
        format:
          dc+sd-jwt: {}
        constraints:
          fields:
          - path:
            - "$.vct"
            filter:
              const: urn:eu.europa.ec.eudi:por:1
      - id: another-input-specific-id
        purpose: Request first name and last name claims from PID attestation
        format:
          dc+sd-jwt: {}
        constraints:
          limit_disclosure: required
          fields:
            - path:
              - "$.vct"
              filter:
                type: string
                pattern: urn:eu.europa.ec.eudi:por:1
            - path:
              - "$.family_name"
            - path:
              - "$.given_name"

  user_attributes:
    unique_identifiers:
    - tax_id_code
    - unique_id
    subject_id_random_value: CHANGEME!
  
  network:
    httpc_params: &httpc_params
      connection:
        ssl: true
      session:
        timeout: 6

  # private jwk
  metadata_jwks: &metadata_jwks
    - kty: EC # Please note: this is the first key [0] and it is used for signing the presentation requests
      d: i0HQiqDPXf-MqC776ztbgOCI9-eARhcUczqJ-7_httc
<<<<<<< HEAD
      use: sig
      crv: P-256
      kid: SQgNjv4yU8sfuafJ2DPWq2tnOlK1JSibd3V5KqYRhOk
      x: Q46FDkhMjewZIP9qP8ZKZIP-ZEemctvjxeP0l3vWHMI
      y: IT7lsGxdJewmonk9l1_TAVYx_nixydTtI1Sbn0LkfEA
      alg: ES256
    - crv: P-256
      d: KzQBowMMoPmSZe7G8QsdEWc1IvR2nsgE8qTOYmMcLtc
      kid: dDwPWXz5sCtczj7CJbqgPGJ2qQ83gZ9Sfs-tJyULi6s
=======
>>>>>>> e2454c52
      use: sig
      crv: P-256
      kid: SQgNjv4yU8sfuafJ2DPWq2tnOlK1JSibd3V5KqYRhOk
      x: Q46FDkhMjewZIP9qP8ZKZIP-ZEemctvjxeP0l3vWHMI
      y: IT7lsGxdJewmonk9l1_TAVYx_nixydTtI1Sbn0LkfEA
      alg: ES256
    - kty: RSA
      d: QUZsh1NqvpueootsdSjFQz-BUvxwd3Qnzm5qNb-WeOsvt3rWMEv0Q8CZrla2tndHTJhwioo1U4NuQey7znijhZ177bUwPPxSW1r68dEnL2U74nKwwoYeeMdEXnUfZSPxzs7nY6b7vtyCoA-AjiVYFOlgKNAItspv1HxeyGCLhLYhKvS_YoTdAeLuegETU5D6K1xGQIuw0nS13Icjz79Y8jC10TX4FdZwdX-NmuIEDP5-s95V9DMENtVqJAVE3L-wO-NdDilyjyOmAbntgsCzYVGH9U3W_djh4t3qVFCv3r0S-DA2FD3THvlrFi655L0QHR3gu_Fbj3b9Ybtajpue_Q
      e: AQAB
      use: enc
      kid: 9Cquk0X-fNPSdePQIgQcQZtD6J0IjIRrFigW2PPK_-w
      n: utqtxbs-jnK0cPsV7aRkkZKA9t4S-WSZa3nCZtYIKDpgLnR_qcpeF0diJZvKOqXmj2cXaKFUE-8uHKAHo7BL7T-Rj2x3vGESh7SG1pE0thDGlXj4yNsg0qNvCXtk703L2H3i1UXwx6nq1uFxD2EcOE4a6qDYBI16Zl71TUZktJwmOejoHl16CPWqDLGo9GUSk_MmHOV20m4wXWkB4qbvpWVY8H6b2a0rB1B1YPOs5ZLYarSYZgjDEg6DMtZ4NgiwZ-4N1aaLwyO-GLwt9Vf-NBKwoxeRyD3zWE2FXRFBbhKGksMrCGnFDsNl5JTlPjaM3kYyImE941ggcuc495m-Fw
      p: 2zmGXIMCEHPphw778YjVTar1eycih6fFSJ4I4bl1iq167GqO0PjlOx6CZ1-OdBTVU7HfrYRiUK_BnGRdPDn-DQghwwkB79ZdHWL14wXnpB5y-boHz_LxvjsEqXtuQYcIkidOGaMG68XNT1nM4F9a8UKFr5hHYT5_UIQSwsxlRQ0
      q: 2jMFt2iFrdaYabdXuB4QMboVjPvbLA-IVb6_0hSG_-EueGBvgcBxdFGIZaG6kqHqlB7qMsSzdptU0vn6IgmCZnX-Hlt6c5X7JB_q91PZMLTO01pbZ2Bk58GloalCHnw_mjPh0YPviH5jGoWM5RHyl_HDDMI-UeLkzP7ImxGizrM

  #This is the configuration for the relaying party metadata
  metadata: &metadata
    application_type: web

    #The following section contains all the algorithms supported for the encryption of response
    authorization_encrypted_response_alg: *enc_alg_supported
    authorization_encrypted_response_enc: *enc_enc_supported
    authorization_signed_response_alg: *sig_alg_supported

    #Various informations of the client
    client_id: # this field is autopopulated using internal variables base_url and name using the following format: "<base_url>/<name>" 
    client_name: Name of an example organization
    contacts:
      - ops@verifier.example.org
    default_acr_values:
      - https://www.spid.gov.it/SpidL2
      - https://www.spid.gov.it/SpidL3

    #The following section contains all the algorithms supported for the encryption of id token response
    id_token_encrypted_response_alg: *enc_alg_supported
    id_token_encrypted_response_enc: *enc_enc_supported
    id_token_signed_response_alg: *sig_alg_supported

    # public part loaded in the __init__
    jwks: *metadata_jwks

    redirect_uris: 
      # This field is autopopulated using internal variables base_url and name using the following format: <base_url>/<name>/redirect-uri"
    request_uris: 
      # This field is autopopulated using internal variables base_url and name using the following format: <base_url>/<name>/request-uri"

    # not necessary according to openid4vp
    # default_max_age: 1111
    # require_auth_time: true
    # subject_type: pairwise

    vp_formats:
      dc+sd-jwt:
        sd-jwt_alg_values:
          - ES256
          - ES384
        kb-jwt_alg_values:
          - ES256
          - ES384

  credential_presentation_handlers:
    max_submission_size: 4096
    formats:
      - module: pyeudiw.openid4vp.vp_sd_jwt_vc
        class:  VpVcSdJwtParserVerifier
        format: dc+sd-jwt
      - module: pyeudiw.openid4vp.vp_mdoc_cbor
        class:  VpMDocCbor
        format: mso_mdoc

  trust:
    direct_trust_sd_jwt_vc:
      module: pyeudiw.trust.handler.direct_trust_sd_jwt_vc
      class: DirectTrustSdJwtVc
      config:
        cache_ttl: 0
        httpc_params: *httpc_params
        jwk_endpoint: /.well-known/jwt-vc-issuer
    direct_trust_jar:
      module: pyeudiw.trust.handler.direct_trust_jar
      class: DirectTrustJar
      config:
        cache_ttl: 0
        httpc_params: *httpc_params
        jwk_endpoint: /.well-known/jar-issuer
        jwks: *metadata_jwks
    federation:
      module: pyeudiw.trust.handler.federation
      class: FederationHandler
      config:
        httpc_params: *httpc_params
        cache_ttl: 0
        entity_configuration_exp: 600
        metadata_type: "openid_credential_verifier"
        metadata: *metadata
        authority_hints:
            - http://127.0.0.1:8000
        trust_anchors:
            - http://127.0.0.1:8000:
              -
            - https://trust-anchor.edu:
              -
            - https://trust-anchor.example.org:
              - kty: RSA
                d: QUZsh1NqvpueootsdSjFQz-BUvxwd3Qnzm5qNb-WeOsvt3rWMEv0Q8CZrla2tndHTJhwioo1U4NuQey7znijhZ177bUwPPxSW1r68dEnL2U74nKwwoYeeMdEXnUfZSPxzs7nY6b7vtyCoA-AjiVYFOlgKNAItspv1HxeyGCLhLYhKvS_YoTdAeLuegETU5D6K1xGQIuw0nS13Icjz79Y8jC10TX4FdZwdX-NmuIEDP5-s95V9DMENtVqJAVE3L-wO-NdDilyjyOmAbntgsCzYVGH9U3W_djh4t3qVFCv3r0S-DA2FD3THvlrFi655L0QHR3gu_Fbj3b9Ybtajpue_Q
                e: AQAB
                kid: 9Cquk0X-fNPSdePQIgQcQZtD6J0IjIRrFigW2PPK_-w
                n: utqtxbs-jnK0cPsV7aRkkZKA9t4S-WSZa3nCZtYIKDpgLnR_qcpeF0diJZvKOqXmj2cXaKFUE-8uHKAHo7BL7T-Rj2x3vGESh7SG1pE0thDGlXj4yNsg0qNvCXtk703L2H3i1UXwx6nq1uFxD2EcOE4a6qDYBI16Zl71TUZktJwmOejoHl16CPWqDLGo9GUSk_MmHOV20m4wXWkB4qbvpWVY8H6b2a0rB1B1YPOs5ZLYarSYZgjDEg6DMtZ4NgiwZ-4N1aaLwyO-GLwt9Vf-NBKwoxeRyD3zWE2FXRFBbhKGksMrCGnFDsNl5JTlPjaM3kYyImE941ggcuc495m-Fw
                p: 2zmGXIMCEHPphw778YjVTar1eycih6fFSJ4I4bl1iq167GqO0PjlOx6CZ1-OdBTVU7HfrYRiUK_BnGRdPDn-DQghwwkB79ZdHWL14wXnpB5y-boHz_LxvjsEqXtuQYcIkidOGaMG68XNT1nM4F9a8UKFr5hHYT5_UIQSwsxlRQ0
                q: 2jMFt2iFrdaYabdXuB4QMboVjPvbLA-IVb6_0hSG_-EueGBvgcBxdFGIZaG6kqHqlB7qMsSzdptU0vn6IgmCZnX-Hlt6c5X7JB_q91PZMLTO01pbZ2Bk58GloalCHnw_mjPh0YPviH5jGoWM5RHyl_HDDMI-UeLkzP7ImxGizrM
        default_sig_alg: "RS256"
        trust_marks: [] 
        federation_entity_metadata:
            organization_name: IAM Proxy Italia OpenID4VP backend
            homepage_uri: https://developers.italia.it
            policy_uri: https://developers.italia.it
            tos_uri: https://developers.italia.it
            logo_uri: https://developers.italia.it/assets/icons/logo-it.svg
        federation_jwks: # !ENV PYEUDIW_FEDERATION_JWKS
          - kty: RSA
            d: QUZsh1NqvpueootsdSjFQz-BUvxwd3Qnzm5qNb-WeOsvt3rWMEv0Q8CZrla2tndHTJhwioo1U4NuQey7znijhZ177bUwPPxSW1r68dEnL2U74nKwwoYeeMdEXnUfZSPxzs7nY6b7vtyCoA-AjiVYFOlgKNAItspv1HxeyGCLhLYhKvS_YoTdAeLuegETU5D6K1xGQIuw0nS13Icjz79Y8jC10TX4FdZwdX-NmuIEDP5-s95V9DMENtVqJAVE3L-wO-NdDilyjyOmAbntgsCzYVGH9U3W_djh4t3qVFCv3r0S-DA2FD3THvlrFi655L0QHR3gu_Fbj3b9Ybtajpue_Q
            e: AQAB
            kid: 9Cquk0X-fNPSdePQIgQcQZtD6J0IjIRrFigW2PPK_-w
            n: utqtxbs-jnK0cPsV7aRkkZKA9t4S-WSZa3nCZtYIKDpgLnR_qcpeF0diJZvKOqXmj2cXaKFUE-8uHKAHo7BL7T-Rj2x3vGESh7SG1pE0thDGlXj4yNsg0qNvCXtk703L2H3i1UXwx6nq1uFxD2EcOE4a6qDYBI16Zl71TUZktJwmOejoHl16CPWqDLGo9GUSk_MmHOV20m4wXWkB4qbvpWVY8H6b2a0rB1B1YPOs5ZLYarSYZgjDEg6DMtZ4NgiwZ-4N1aaLwyO-GLwt9Vf-NBKwoxeRyD3zWE2FXRFBbhKGksMrCGnFDsNl5JTlPjaM3kYyImE941ggcuc495m-Fw
            p: 2zmGXIMCEHPphw778YjVTar1eycih6fFSJ4I4bl1iq167GqO0PjlOx6CZ1-OdBTVU7HfrYRiUK_BnGRdPDn-DQghwwkB79ZdHWL14wXnpB5y-boHz_LxvjsEqXtuQYcIkidOGaMG68XNT1nM4F9a8UKFr5hHYT5_UIQSwsxlRQ0
            q: 2jMFt2iFrdaYabdXuB4QMboVjPvbLA-IVb6_0hSG_-EueGBvgcBxdFGIZaG6kqHqlB7qMsSzdptU0vn6IgmCZnX-Hlt6c5X7JB_q91PZMLTO01pbZ2Bk58GloalCHnw_mjPh0YPviH5jGoWM5RHyl_HDDMI-UeLkzP7ImxGizrM
    x509:
      module: pyeudiw.trust.handler.x509
      class: X509Handler
      config:
        # client_id: *client_id
        client_id_scheme: x509_san_dns # this will be prepended in the client id scheme used in the request. 
        certificate_authorities:
<<<<<<< HEAD
          - ca.example.com: |
                -----BEGIN CERTIFICATE-----
                MIIB2DCCAX2gAwIBAgIULx2ECoVuwx8Hjz9KT8LU2UnO5fcwCgYIKoZIzj0EAwIw
                UjEuMCwGA1UEAwwlQ049Y2EuZXhhbXBsZS5jb20sIE89RXhhbXBsZSBDQSwgQz1J
                VDETMBEGA1UECgwKRXhhbXBsZSBDQTELMAkGA1UEBhMCSVQwHhcNMjUwNDA5MTIw
                ODUwWhcNMjYwNDEwMTIwODUwWjBSMS4wLAYDVQQDDCVDTj1jYS5leGFtcGxlLmNv
                bSwgTz1FeGFtcGxlIENBLCBDPUlUMRMwEQYDVQQKDApFeGFtcGxlIENBMQswCQYD
                VQQGEwJJVDBZMBMGByqGSM49AgEGCCqGSM49AwEHA0IABFnk7w/2CELwYAo1HYjh
                v07QS3Xo3HL1Qt/SD2s5pcBmENuFzPUS8E1JFZ047hfaGIb+6NQdUcNt7RGBQgvJ
                cNqjMTAvMBIGA1UdEwEB/wQIMAYBAf8CAQEwGQYDVR0RBBIwEIIOY2EuZXhhbXBs
                ZS5jb20wCgYIKoZIzj0EAwIDSQAwRgIhAJLASYXdk77YGrVeuj2bdy48fFeGcHwY
                hEt3dD1GqdqkAiEAqekBRTF9wzJ/lPmRJyPdLoxzGBbIkd53NCtGUfNvaL0=
                -----END CERTIFICATE-----
=======
          ca.example.com: |
              -----BEGIN CERTIFICATE-----
              MIIDYzCCAkugAwIBAgIUHVMNJD9vqAA4mR+QAJyEQFW4kjQwDQYJKoZIhvcNAQEL
              BQAwUjEuMCwGA1UEAwwlQ049Y2EuZXhhbXBsZS5jb20sIE89RXhhbXBsZSBDQSwg
              Qz1JVDETMBEGA1UECgwKRXhhbXBsZSBDQTELMAkGA1UEBhMCSVQwHhcNMjUwNDAz
              MTU0NzU2WhcNMjYwNDA0MTU0NzU2WjBSMS4wLAYDVQQDDCVDTj1jYS5leGFtcGxl
              LmNvbSwgTz1FeGFtcGxlIENBLCBDPUlUMRMwEQYDVQQKDApFeGFtcGxlIENBMQsw
              CQYDVQQGEwJJVDCCASIwDQYJKoZIhvcNAQEBBQADggEPADCCAQoCggEBAMf3zvlY
              zX1DYgv9QjRusMQjSRNdZi72/ydnxO/cAQ1GsgLZ8ewqIL1CnXtIs6i2F8poUOec
              g957xk1db6sTqEWXRi5h9IfMUFcd5G7gIbJzjXCiLSVz6m9vZlvqR7BDka1VQhuH
              rW2xEIE6+F2lWxJ+crimea/c5VlMKBCh+gQldFq3lTu6smGUz8xl8rhleBPgTgZz
              TO4VuVO1dOb/S4lq9twfVYCTznF9vgaNaNh3la7yjzCf+zpSTGQD8TFO8ws1SZRq
              O0bkabW8/5XsnwFHLT2LMSPkWMgMD8r+7xef93bvbEy7SA4Hw1Iow2xIIcTDYQ7F
              77HQ3OjkogHmhrMCAwEAAaMxMC8wEgYDVR0TAQH/BAgwBgEB/wIBATAZBgNVHREE
              EjAQgg5jYS5leGFtcGxlLmNvbTANBgkqhkiG9w0BAQsFAAOCAQEApRUUxw5Dn0wd
              lFPApjn7n/SZyx5I1XnOHOIk8aWD0KFFa1zsnONlmRDgC8EQ5XKw3nMUwvnCQUR8
              6FmrqP5gINHdqfvWiitC0eQdDhMhIHvdfUMBicgZ0XDVjDZhD6W9A+IWwR3ySLCf
              lZHA5JwjYhpAjMYFXwSVZklOre34zJL6CRwgIUKjc9uyGPmlnVRFTUcUqLB9Uq/U
              dFc7XMPBAbMt1frOJRj6P1OFtubuC0INpEhzivg3+w8bXmpEN6e2hBvIjoNkgnWF
              O6HVbDnJXTA34/I4snisJfZQ+Z9gln921+2Q27sMvyS7aBqtocDuWB0w3XZ3aCYk
              DTEzMjUtQA==
              -----END CERTIFICATE-----
>>>>>>> e2454c52
        relying_party_certificate_chains_by_ca: # X.509 chains in PEM format. Please note: Leaf's certificate MUST be related to metadata_jwks[0]
            ca.example.com:
              - |
                -----BEGIN CERTIFICATE-----
                MIIB8zCCAZmgAwIBAgIUDHO8luqRDrcn+Vm+dWjca+iCX2MwCgYIKoZIzj0EAwIw
                TjEpMCcGA1UEAwwgaHR0cHM6Ly9pbnRlcm1lZGlhdGUuZXhhbXBsZS5uZXQxFDAS
                BgNVBAoMC0V4YW1wbGUgSU5UMQswCQYDVQQGEwJJVDAeFw0yNTA0MDkxMjA4NTBa
                Fw0yNjA0MTAxMjA4NTBaMFcxMTAvBgNVBAMMKENOPWVhZi5leGFtcGxlLmNvbSwg
                Tz1FeGFtcGxlIExlYWYsIEM9SVQxFTATBgNVBAoMDEV4YW1wbGUgTGVhZjELMAkG
                A1UEBhMCSVQwWTATBgcqhkjOPQIBBggqhkjOPQMBBwNCAARDjoUOSEyN7Bkg/2o/
                xkpkg/5kR6Zy2+PF4/SXe9YcwiE+5bBsXSXsJqJ5PZdf0wFWMf54scnU7SNUm59C
                5HxAo0wwSjAMBgNVHRMBAf8EAjAAMDoGA1UdEQQzMDGCEGxlYWYuZXhhbXBsZS5v
                cmeGHWh0dHBzOi8vZXhhbXBsZS5jb20vT3BlbklENFZQMAoGCCqGSM49BAMCA0gA
                MEUCIFa4Cbi9ZwpbcCYfZ7HivE55+lTTew0rm4nucoVUZUnWAiEA4zdbGSg9hDbp
                YpYZqBWSu13gPR95PHwAuuHHaV996jc=
                -----END CERTIFICATE-----
              - |
                -----BEGIN CERTIFICATE-----
                MIIBuDCCAV6gAwIBAgIUXMe7NM/UP3adIoD7VZpSdCx8EOEwCgYIKoZIzj0EAwIw
                UjEuMCwGA1UEAwwlQ049Y2EuZXhhbXBsZS5jb20sIE89RXhhbXBsZSBDQSwgQz1J
                VDETMBEGA1UECgwKRXhhbXBsZSBDQTELMAkGA1UEBhMCSVQwHhcNMjUwNDA5MTIw
                ODUwWhcNMjYwNDEwMTIwODUwWjBOMSkwJwYDVQQDDCBodHRwczovL2ludGVybWVk
                aWF0ZS5leGFtcGxlLm5ldDEUMBIGA1UECgwLRXhhbXBsZSBJTlQxCzAJBgNVBAYT
                AklUMFkwEwYHKoZIzj0CAQYIKoZIzj0DAQcDQgAEiB2ez55arVjtvNYEX25Ctb0b
                SOB3QABzBUTpWFo4utrMsnU9x+mxPDp87IU5KY0fOEjtZY3d6m8WS3Bla6wyQaMW
                MBQwEgYDVR0TAQH/BAgwBgEB/wIBADAKBggqhkjOPQQDAgNIADBFAiEAxRqSBdrO
                EKgGqspslHJ411Owkx6AxGUnJbtRhojk1OkCIC+pV6wm/fWtFDk1Sxq1WQp6ZHaZ
                a7vw4qcqrfQK9EEE
                -----END CERTIFICATE-----
              - |
                -----BEGIN CERTIFICATE-----
                MIIB2DCCAX2gAwIBAgIULx2ECoVuwx8Hjz9KT8LU2UnO5fcwCgYIKoZIzj0EAwIw
                UjEuMCwGA1UEAwwlQ049Y2EuZXhhbXBsZS5jb20sIE89RXhhbXBsZSBDQSwgQz1J
                VDETMBEGA1UECgwKRXhhbXBsZSBDQTELMAkGA1UEBhMCSVQwHhcNMjUwNDA5MTIw
                ODUwWhcNMjYwNDEwMTIwODUwWjBSMS4wLAYDVQQDDCVDTj1jYS5leGFtcGxlLmNv
                bSwgTz1FeGFtcGxlIENBLCBDPUlUMRMwEQYDVQQKDApFeGFtcGxlIENBMQswCQYD
                VQQGEwJJVDBZMBMGByqGSM49AgEGCCqGSM49AwEHA0IABFnk7w/2CELwYAo1HYjh
                v07QS3Xo3HL1Qt/SD2s5pcBmENuFzPUS8E1JFZ047hfaGIb+6NQdUcNt7RGBQgvJ
                cNqjMTAvMBIGA1UdEwEB/wQIMAYBAf8CAQEwGQYDVR0RBBIwEIIOY2EuZXhhbXBs
                ZS5jb20wCgYIKoZIzj0EAwIDSQAwRgIhAJLASYXdk77YGrVeuj2bdy48fFeGcHwY
                hEt3dD1GqdqkAiEAqekBRTF9wzJ/lPmRJyPdLoxzGBbIkd53NCtGUfNvaL0=
                -----END CERTIFICATE-----

        private_keys: *metadata_jwks

  # Mongodb database configuration
  storage:
    mongo_db:
      cache:
        module: pyeudiw.storage.mongo_cache
        class: MongoCache
        init_params:
          url: mongodb://localhost:27017
          conf:
            db_name: eudiw
          # connection_params:
      storage:
        module: pyeudiw.storage.mongo_storage
        class: MongoStorage
        init_params:
          url: mongodb://localhost:27017
          conf:
            db_name: eudiw
            db_sessions_collection: sessions
            db_trust_attestations_collection: trust_attestations
            db_trust_anchors_collection: trust_anchors
            db_trust_sources_collection: trust_sources
            data_ttl: 63072000 # 2 years
          # - connection_params:<|MERGE_RESOLUTION|>--- conflicted
+++ resolved
@@ -116,18 +116,6 @@
   metadata_jwks: &metadata_jwks
     - kty: EC # Please note: this is the first key [0] and it is used for signing the presentation requests
       d: i0HQiqDPXf-MqC776ztbgOCI9-eARhcUczqJ-7_httc
-<<<<<<< HEAD
-      use: sig
-      crv: P-256
-      kid: SQgNjv4yU8sfuafJ2DPWq2tnOlK1JSibd3V5KqYRhOk
-      x: Q46FDkhMjewZIP9qP8ZKZIP-ZEemctvjxeP0l3vWHMI
-      y: IT7lsGxdJewmonk9l1_TAVYx_nixydTtI1Sbn0LkfEA
-      alg: ES256
-    - crv: P-256
-      d: KzQBowMMoPmSZe7G8QsdEWc1IvR2nsgE8qTOYmMcLtc
-      kid: dDwPWXz5sCtczj7CJbqgPGJ2qQ83gZ9Sfs-tJyULi6s
-=======
->>>>>>> e2454c52
       use: sig
       crv: P-256
       kid: SQgNjv4yU8sfuafJ2DPWq2tnOlK1JSibd3V5KqYRhOk
@@ -261,7 +249,6 @@
         # client_id: *client_id
         client_id_scheme: x509_san_dns # this will be prepended in the client id scheme used in the request. 
         certificate_authorities:
-<<<<<<< HEAD
           - ca.example.com: |
                 -----BEGIN CERTIFICATE-----
                 MIIB2DCCAX2gAwIBAgIULx2ECoVuwx8Hjz9KT8LU2UnO5fcwCgYIKoZIzj0EAwIw
@@ -275,30 +262,6 @@
                 ZS5jb20wCgYIKoZIzj0EAwIDSQAwRgIhAJLASYXdk77YGrVeuj2bdy48fFeGcHwY
                 hEt3dD1GqdqkAiEAqekBRTF9wzJ/lPmRJyPdLoxzGBbIkd53NCtGUfNvaL0=
                 -----END CERTIFICATE-----
-=======
-          ca.example.com: |
-              -----BEGIN CERTIFICATE-----
-              MIIDYzCCAkugAwIBAgIUHVMNJD9vqAA4mR+QAJyEQFW4kjQwDQYJKoZIhvcNAQEL
-              BQAwUjEuMCwGA1UEAwwlQ049Y2EuZXhhbXBsZS5jb20sIE89RXhhbXBsZSBDQSwg
-              Qz1JVDETMBEGA1UECgwKRXhhbXBsZSBDQTELMAkGA1UEBhMCSVQwHhcNMjUwNDAz
-              MTU0NzU2WhcNMjYwNDA0MTU0NzU2WjBSMS4wLAYDVQQDDCVDTj1jYS5leGFtcGxl
-              LmNvbSwgTz1FeGFtcGxlIENBLCBDPUlUMRMwEQYDVQQKDApFeGFtcGxlIENBMQsw
-              CQYDVQQGEwJJVDCCASIwDQYJKoZIhvcNAQEBBQADggEPADCCAQoCggEBAMf3zvlY
-              zX1DYgv9QjRusMQjSRNdZi72/ydnxO/cAQ1GsgLZ8ewqIL1CnXtIs6i2F8poUOec
-              g957xk1db6sTqEWXRi5h9IfMUFcd5G7gIbJzjXCiLSVz6m9vZlvqR7BDka1VQhuH
-              rW2xEIE6+F2lWxJ+crimea/c5VlMKBCh+gQldFq3lTu6smGUz8xl8rhleBPgTgZz
-              TO4VuVO1dOb/S4lq9twfVYCTznF9vgaNaNh3la7yjzCf+zpSTGQD8TFO8ws1SZRq
-              O0bkabW8/5XsnwFHLT2LMSPkWMgMD8r+7xef93bvbEy7SA4Hw1Iow2xIIcTDYQ7F
-              77HQ3OjkogHmhrMCAwEAAaMxMC8wEgYDVR0TAQH/BAgwBgEB/wIBATAZBgNVHREE
-              EjAQgg5jYS5leGFtcGxlLmNvbTANBgkqhkiG9w0BAQsFAAOCAQEApRUUxw5Dn0wd
-              lFPApjn7n/SZyx5I1XnOHOIk8aWD0KFFa1zsnONlmRDgC8EQ5XKw3nMUwvnCQUR8
-              6FmrqP5gINHdqfvWiitC0eQdDhMhIHvdfUMBicgZ0XDVjDZhD6W9A+IWwR3ySLCf
-              lZHA5JwjYhpAjMYFXwSVZklOre34zJL6CRwgIUKjc9uyGPmlnVRFTUcUqLB9Uq/U
-              dFc7XMPBAbMt1frOJRj6P1OFtubuC0INpEhzivg3+w8bXmpEN6e2hBvIjoNkgnWF
-              O6HVbDnJXTA34/I4snisJfZQ+Z9gln921+2Q27sMvyS7aBqtocDuWB0w3XZ3aCYk
-              DTEzMjUtQA==
-              -----END CERTIFICATE-----
->>>>>>> e2454c52
         relying_party_certificate_chains_by_ca: # X.509 chains in PEM format. Please note: Leaf's certificate MUST be related to metadata_jwks[0]
             ca.example.com:
               - |

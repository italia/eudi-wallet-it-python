--- conflicted
+++ resolved
@@ -2,7 +2,6 @@
 
 # Trust Module
 
-<<<<<<< HEAD
 ## Caching modes
 There are two caching modes that can be used to store the cryptographic material of the parties involved in the protocol.
 - update_first: The cryptographic material is fetched using the handler protocol and then stored in the cache.
@@ -14,14 +13,12 @@
 You can set the caching mode by setting the variable trust_caching_mode in the configuration file.
 
 ## Configuration of default Trust modules
-=======
+
 The main responsibility of the Trust module is to provide cryptographic material, metadata, trust parameters, and revocation status of parties involved in the [OpenID4VP](https://openid.net/specs/openid-4-verifiable-presentations-1_0.html) protocol. This project includes some default implementations of trust, whose configurations are described below.
 
 > [!NOTE] 
 > A trust parameter is a piece of information that can be used to evaluate the trustworthiness of an entity. For example, the trust parameter of an OpenID Federation entity is the [trust chain](https://openid.net/specs/openid-federation-1_0.html#section-4) of the entity.
 
-## Configuration of Default Trust Modules
->>>>>>> 11824bb2
 
 ### Direct Trust for SD-JWT VC
 

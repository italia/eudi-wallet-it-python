from datetime import datetime

from pyeudiw.federation.trust_chain_builder import TrustChainBuilder
from pyeudiw.federation.trust_chain_validator import StaticTrustChainValidator
from pyeudiw.federation.exceptions import ProtocolMetadataNotFound
from pyeudiw.satosa.exceptions import DiscoveryFailedError
from pyeudiw.storage.db_engine import DBEngine
from pyeudiw.jwt.utils import unpad_jwt_payload, is_jwt_format
from pyeudiw.x509.verify import verify_x509_anchor, get_issuer_from_x5c, is_der_format

from pyeudiw.storage.exceptions import EntryNotFound
from pyeudiw.trust.exceptions import (
    MissingProtocolSpecificJwks,
    UnknownTrustAnchor,
    InvalidTrustType,
    MissingTrustType
)

import pyeudiw.metadata.policy as pcl

#from pyeudiw.metadata.policy import TrustChainPolicy, combine

class TrustEvaluationHelper:
    def __init__(self, storage: DBEngine, httpc_params, trust_anchor: str = None, **kwargs):
        self.exp: int = 0
        self.trust_chain: list = []
        self.trust_anchor = trust_anchor
        self.storage = storage
        self.entity_id: str = ""
        self.httpc_params = httpc_params
        self.is_trusted = False

        for k, v in kwargs.items():
            setattr(self, k, v)

    def _get_evaluation_method(self):
        # The trust chain can be either federation or x509
        # If the trust_chain is empty, and we don't have a trust anchor
        if not self.trust_chain and not self.trust_anchor:
            raise MissingTrustType(
                "Static trust chain is not available"
            )

        try:
            if is_jwt_format(self.trust_chain[0]):
                return self.federation
        except TypeError:
            pass
        
        if is_der_format(self.trust_chain[0]):
            return self.x509

        raise InvalidTrustType(
            "Invalid Trust Type: trust type not supported"
        )


    def evaluation_method(self) -> bool:
        ev_method = self._get_evaluation_method()
        return ev_method()

    def _handle_federation_chain(self):
        _first_statement = unpad_jwt_payload(self.trust_chain[-1])
        trust_anchor_eid = self.trust_anchor or _first_statement.get(
            'iss', None)

        if not trust_anchor_eid:
            raise UnknownTrustAnchor(
                "Unknown Trust Anchor: can't find 'iss' in the "
                f"first entity statement: {_first_statement} "
            )

        try:
            trust_anchor = self.storage.get_trust_anchor(trust_anchor_eid)
        except EntryNotFound:
            raise UnknownTrustAnchor(
                f"Unknown Trust Anchor: '{trust_anchor_eid}' is not "
                "a recognizable Trust Anchor."
            )

        decoded_ec = unpad_jwt_payload(
            trust_anchor['federation']['entity_configuration']
        )
        jwks = decoded_ec.get('jwks', {}).get('keys', [])

        if not jwks:
            raise MissingProtocolSpecificJwks(
                f"Cannot find any jwks in {decoded_ec}"
            )

        tc = StaticTrustChainValidator(
            self.trust_chain, jwks, self.httpc_params
        )
        self.entity_id = tc.entity_id
        self.exp = tc.exp
        _is_valid = False
        try:
            _is_valid = tc.validate()
        except Exception:
            # raise / log here that's expired
            pass  # nosec - B110
        db_chain = None
        if not _is_valid:
            try:
                db_chain = self.storage.get_trust_attestation(
                    self.entity_id
                )["federation"]["chain"]
                if StaticTrustChainValidator(db_chain, jwks, self.httpc_params).is_valid:
                    self.is_trusted = True
                    return self.is_trusted

            except (EntryNotFound, Exception):
                pass
            _is_valid = tc.update()
            self.exp = tc.exp
            self.trust_chain = tc.trust_chain

        # the good trust chain is then stored
        self.storage.add_or_update_trust_attestation(
            entity_id=self.entity_id,
            attestation=tc.trust_chain,
            exp=datetime.fromtimestamp(tc.exp)
        )

        self.is_trusted = _is_valid
        return _is_valid
    
    def _handle_x509_pem(self):
        trust_anchor_eid = self.trust_anchor or get_issuer_from_x5c(self.trust_chain)
        _is_valid = False

        if not trust_anchor_eid:
            raise UnknownTrustAnchor(
                "Unknown Trust Anchor: can't find 'iss' in the "
                "first entity statement"
            )

        try:
            trust_anchor = self.storage.get_trust_anchor(trust_anchor_eid)
        except EntryNotFound:
            raise UnknownTrustAnchor(
                f"Unknown Trust Anchor: '{trust_anchor_eid}' is not "
                "a recognizable Trust Anchor."
            )

        try:
            pem = trust_anchor['x509']['pem']
            _is_valid = verify_x509_anchor(pem)
        except KeyError:
            raise MissingTrustType(
                f"Trust Anchor: '{trust_anchor_eid}' has no x509 trusst entity")

        if not self.is_trusted and trust_anchor['federation'].get("chain", None) != None:
            self._handle_federation_chain()

        self.is_trusted = _is_valid
        return _is_valid

    def federation(self) -> bool:
        if self.trust_chain:
            self.is_valid = self._handle_federation_chain()
            return self.is_valid

        # TODO - at least a TA entity id is required for a discovery process
        # _tc = TrustChainBuilder(
            # subject= self.entity_id,
            # trust_anchor=trust_anchor_ec,
            # trust_anchor_configuration=trust_anchor_ec
        # )
        # if _tc.is_valid:
            # self.trust_chain = _tc.serialize()
            # return self.trust_chain

        return []

    def x509(self) -> bool:
        self.is_valid = self._handle_x509_pem()
        return self.is_valid

    def get_final_metadata(self, metadata_type: str, policies: list[dict]) -> dict:
        policy_acc = {"metadata": {}, "metadata_policy": {}}

        for policy in policies:
            policy_acc = pcl.combine(policy, policy_acc)

        self.final_metadata = unpad_jwt_payload(self.trust_chain[0])

        try:
            # TODO: there are some cases where the jwks are taken from a uri ...
            selected_metadata = {
                "metadata": self.final_metadata['metadata'], 
                "metadata_policy": {}
            }

            self.final_metadata = pcl.TrustChainPolicy().apply_policy(
                selected_metadata, 
                policy_acc
            )

            return self.final_metadata["metadata"][metadata_type]
        except KeyError:
            raise ProtocolMetadataNotFound(
                f"{metadata_type} not found in the final metadata:"
                f" {self.final_metadata['metadata']}"
            )

    def get_trusted_jwks(self, metadata_type: str, policies: list[dict] = []) -> list:
        return self.get_final_metadata(
<<<<<<< HEAD
            metadata_type=metadata_type, 
            policies=policies
        ).get('jwks', {}).get('keys', [])
=======
            metadata_type=metadata_type
        ).get('jwks', {}).get('keys', [])

    def discovery(self, entity_id, entity_configuration):
        """
        Updates fields ``trust_chain`` and ``exp`` based on the discovery process.

        :raises: DiscoveryFailedError: raises an error if the discovery fails.
        """
        trust_anchor_eid = self.trust_anchor
        _ta_ec = self.storage.get_trust_anchor(entity_id=trust_anchor_eid)
        ta_ec = _ta_ec['federation']['entity_configuration']

        tcbuilder = TrustChainBuilder(
            subject=entity_id,
            trust_anchor=trust_anchor_eid,
            trust_anchor_configuration=ta_ec,
            subject_configuration=entity_configuration,
            httpc_params=self.httpc_params
        )
        self.trust_chain = tcbuilder.get_trust_chain()
        self.exp = tcbuilder.exp
        is_good = tcbuilder.is_valid
        if not is_good:
            raise DiscoveryFailedError(
                f"Discovery failed for entity {entity_id}\nwith configuration {entity_configuration}")

    @staticmethod
    def build_trust_chain_for_entity_id(storage: DBEngine, entity_id, entity_configuration, httpc_params):
        """
        Builds a ``TrustEvaluationHelper`` and returns it if the trust chain is valid.
        In case the trust chain is invalid, tries to validate it in discovery before returning it.

        :return: The svg data for html, base64 encoded
        :rtype: str
        """
        db_chain = storage.get_trust_attestation(entity_id)

        trust_evaluation_helper = TrustEvaluationHelper(
            storage=storage,
            httpc_params=httpc_params,
            trust_chain=db_chain
        )

        is_good = trust_evaluation_helper.evaluation_method()
        if is_good:
            return trust_evaluation_helper

        trust_evaluation_helper.discovery(entity_id=entity_id, entity_configuration=entity_configuration)
        return trust_evaluation_helper

>>>>>>> b39b3cc1
<|MERGE_RESOLUTION|>--- conflicted
+++ resolved
@@ -206,12 +206,8 @@
 
     def get_trusted_jwks(self, metadata_type: str, policies: list[dict] = []) -> list:
         return self.get_final_metadata(
-<<<<<<< HEAD
             metadata_type=metadata_type, 
             policies=policies
-        ).get('jwks', {}).get('keys', [])
-=======
-            metadata_type=metadata_type
         ).get('jwks', {}).get('keys', [])
 
     def discovery(self, entity_id, entity_configuration):
@@ -262,4 +258,3 @@
         trust_evaluation_helper.discovery(entity_id=entity_id, entity_configuration=entity_configuration)
         return trust_evaluation_helper
 
->>>>>>> b39b3cc1

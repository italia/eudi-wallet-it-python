--- conflicted
+++ resolved
@@ -33,27 +33,6 @@
         :type auth_callback_func:
         (satosa.context.Context, satosa.internal.InternalData) -> satosa.response.Response
         :type internal_attributes: dict[string, dict[str, str | list[str]]]
-<<<<<<< HEAD
-        :type config: dict[str, dict[str, str] | list[str]]
-        :type base_url: str
-        :type name: str
-        """
-
-        super().__init__(auth_callback_func, internal_attributes, base_url, name)
-<<<<<<< HEAD
-
-        self.entity_configuration_url = config['entity_configuration_endpoint']
-        self.pre_request_url = config['pre_request_endpoint']
-        self.redirect_url = config['redirect_endpoint']
-        self.request_url = config['request_endpoint']
-        self.error_url = config['error_url']
-
-        self.default_sign_alg = config['default_sign_alg']
-
-=======
->>>>>>> 0c636f3de281a69f190c97114d03950d45738d90
-        self.client_id = config['wallet_relying_party']['client_id']
-=======
         :type config: dict[str, dict[str, str] | list[str] | str]
         :type base_url: str
         :type name: str
@@ -64,21 +43,13 @@
         self.client_id = config['wallet_relying_party']['client_id']
   
         self.default_sign_alg = config['default_sign_alg']
->>>>>>> 029ba286
         
         self.absolute_redirect_url = config['wallet_relying_party']['redirect_uris'][0]
         self.absolute_request_url = config['wallet_relying_party']['request_uris'][0]
 
-<<<<<<< HEAD
         self.qr_settings = config['qr_code_settings']
         self.token_exp_delta = config['jwks']['token_exp_delta']
-<<<<<<< HEAD
-=======
-        self.qrcode_settings = config['qrcode_settings']
->>>>>>> 0c636f3de281a69f190c97114d03950d45738d90
-=======
     
->>>>>>> 029ba286
         self.config = config
         
         logger.debug(f"Loaded configuration:\n{json.dumps(config)}")

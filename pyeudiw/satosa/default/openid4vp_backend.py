import json
<<<<<<< HEAD
=======
import pydantic
>>>>>>> 2562fe7f
import uuid
from typing import Callable
from urllib.parse import quote_plus, urlencode

import pydantic
from satosa.context import Context
from satosa.internal import InternalData
from satosa.response import Redirect, Response

from pyeudiw.jwk import JWK
from pyeudiw.openid4vp.authorization_request import \
    build_authorization_request_url
from pyeudiw.openid4vp.schemas.flow import RemoteFlowType
from pyeudiw.openid4vp.utils import detect_flow_typ
from pyeudiw.satosa.schemas.config import PyeudiwBackendConfig
from pyeudiw.satosa.utils.html_template import Jinja2TemplateHandler
from pyeudiw.satosa.utils.respcode import ResponseCodeSource
from pyeudiw.satosa.utils.response import JsonResponse
from pyeudiw.storage.db_engine import DBEngine
from pyeudiw.storage.exceptions import StorageWriteError
from pyeudiw.tools.utils import iat_now
from pyeudiw.trust.dynamic import CombinedTrustEvaluator
from pyeudiw.trust.handler.interface import TrustHandlerInterface

from ..interfaces.openid4vp_backend import OpenID4VPBackendInterface


class OpenID4VPBackend(OpenID4VPBackendInterface):
    def __init__(
        self,
        auth_callback_func: Callable[[Context, InternalData], Response],
        internal_attributes: dict[str, dict[str, str | list[str]]],
        config: dict[str, dict[str, str] | list[str]],
        base_url: str,
        name: str
    ) -> None:
        """
        OpenID4VP backend module.
        :param auth_callback_func: Callback should be called by the module after the authorization
        in the backend is done.
        :type auth_callback_func: Callable[[Context, InternalData], Response]
        :param internal_attributes: Mapping dictionary between SATOSA internal attribute names and
        the names returned by underlying IdP's/OP's as well as what attributes the calling SP's and
        RP's expects namevice.
        :type internal_attributes: dict[str, dict[str, str | list[str]]]
        :param config: Configuration parameters for the module.
        :type config: dict[str, dict[str, str] | list[str]]
        :param base_url: base url of the service
        :type base_url: str
        :param name: name of the plugin
        :type name: str
        """
        super().__init__(auth_callback_func, internal_attributes, base_url, name)

        # to be inizialized by .db_engine() property
        self._db_engine = None

        self.config = config

        self._backend_url = f"{base_url}/{name}"
        self._client_id = self._backend_url
        self.config['metadata']['client_id'] = self.client_id

        self.config['metadata']['response_uris_supported'] = []
        self.config['metadata']['response_uris_supported'].append(
            f"{self._backend_url}/response-uri")

        self.config['metadata']['request_uris'] = []
        self.config['metadata']['request_uris'].append(
            f"{self._backend_url}/request-uri")

        self.default_exp = int(self.config['jwt']['default_exp'])

        federation_jwks = self.config['trust']['federation']['config']['federation_jwks']
        if isinstance(federation_jwks, str):
            try:
<<<<<<< HEAD
                self.config['trust']['federation']['config']['federation_jwks'] = json.loads(
                    federation_jwks)
            except json.JSONDecodeError as e:
                raise ValueError(
                    f"Invalid federation_jwks {self.config['trust']['federation']['config']['federation_jwks']} JSON: {e}")

        if isinstance(self.config['trust']['federation']['config']['federation_jwks'], dict):
            self.config['trust']['federation']['config']['federation_jwks'] = [
                self.config['trust']['federation']['config']['federation_jwks']]

        if isinstance(self.config['metadata_jwks'], str):
            try:
                self.config['metadata_jwks'] = json.loads(
                    self.config['metadata_jwks'])
            except json.JSONDecodeError as e:
                raise ValueError(
                    f"Invalid metadata_jwks {self.config['metadata_jwks']} JSON: {e}")

        if isinstance(self.config['metadata_jwks'], dict):
            self.config['metadata_jwks'] = [self.config['metadata_jwks']]
=======
                self.config['trust']['federation']['config']['federation_jwks'] = json.loads(federation_jwks)
            except json.JSONDecodeError as e:
                raise ValueError(f"Invalid federation_jwks {self.config['trust']['federation']['config']['federation_jwks']} JSON: {e}")
        
        if isinstance(self.config['trust']['federation']['config']['federation_jwks'] , dict):
            self.config['trust']['federation']['config']['federation_jwks']  = [self.config['trust']['federation']['config']['federation_jwks']]
        
        if isinstance(self.config['metadata_jwks'], str):
            try:
                self.config['metadata_jwks'] = json.loads(self.config['metadata_jwks'])
            except json.JSONDecodeError as e:
                raise ValueError(f"Invalid metadata_jwks {self.config['metadata_jwks']} JSON: {e}")
                
        if isinstance(self.config['metadata_jwks'], dict):
            self.config['metadata_jwks']  = [self.config['metadata_jwks']]
>>>>>>> 2562fe7f
        self.metadata_jwks_by_kids = {
            i['kid']: i for i in self.config['metadata_jwks']
        }
        self.config['metadata']['jwks'] = {"keys": [
            JWK(i).public_key for i in self.config['metadata_jwks']
        ]}

        # HTML template loader
        self.template = Jinja2TemplateHandler(self.config["ui"])

        # it will be filled by .register_endpoints
        self.absolute_response_url = None
        self.absolute_request_url = None
        self.absolute_status_url = None
        self.registered_get_response_endpoint = None

        self._server_url = (
            self.base_url[:-1]
            if self.base_url[-1] == '/'
            else self.base_url
        )

        try:
            PyeudiwBackendConfig(**config)
        except pydantic.ValidationError as e:
            debug_message = f"""The backend configuration presents the following validation issues: {e}"""
            self._log_warning("OpenID4VPBackend", debug_message)

        self.response_code_helper = ResponseCodeSource(
            self.config["response_code"]["sym_key"]
        )

        # This loads all the configured trust evaluation mechanisms
        trust_configuration = self.config.get("trust", {})
        self.trust_evaluator = CombinedTrustEvaluator.from_config(
<<<<<<< HEAD
            trust_configuration, self.db_engine, default_client_id=self.client_id
        )

    def get_trust_backend_by_class_name(self, class_name: str) -> TrustHandlerInterface:

        for i in self.trust_evaluator.handlers:
            if i.__class__.__name__ == class_name:
                return i
=======
            trust_configuration, self.db_engine)

        # This loads metadata endpoint (using the pattern *_endpoint), anticipating the method register endpoints
        self.init_trust_resources()
>>>>>>> 2562fe7f

    @property
    def client_id(self):
        if (_cid := self.config["authorization"].get("client_id")):
            return _cid
        elif (_cid := self.config["metadata"].get("client_id")):
            return _cid
        else:
            return self._client_id

    def register_endpoints(self) -> list[tuple[str, Callable[[Context], Response]]]:
        """
        Creates a list of all the endpoints this backend module needs to listen to. In this case
        it's the authentication response from the underlying OP that is redirected from the OP to
        the proxy.
        :rtype: Sequence[(str, Callable[[satosa.context.Context], satosa.response.Response]]
        :return: A list that can be used to map the request to SATOSA to this endpoint.
        """
        # This loads the metadata endpoints required by the supported/configured trust evaluation methods
        url_map = self.trust_evaluator.build_metadata_endpoints(
            self.name,
            self._backend_url
        )

        for k, v in self.config['endpoints'].items():
            endpoint_value = v

            if isinstance(endpoint_value, dict):
                endpoint_value = v.get("path", None)

            if not endpoint_value or not isinstance(endpoint_value, str):
                raise ValueError(
                    f"Invalid endpoint value for '{k}'. Given value: {endpoint_value}"
                )

            url_map.append(
                (
                    f"^{self.name}/{endpoint_value.lstrip('/')}$",
                    getattr(self, f"{k}_endpoint")
                )
            )
            _endpoint = f"{self._backend_url}/{endpoint_value.lstrip('/')}"
            self._log_debug(
                "OpenID4VPBackend",
                f"Exposing backend entity endpoint = {_endpoint}"
            )
            match k:
                case "get_response":
                    self.registered_get_response_endpoint = _endpoint
                case "response":
                    self.absolute_response_url = _endpoint
                case "request":
                    self.absolute_request_url = _endpoint
                case "status":
                    self.absolute_status_url = _endpoint
                case _:
                    pass
        return url_map

    def start_auth(self, context: Context, internal_request) -> Response:
        """
        This is the start up function of the backend authorization.

        :type context: satosa.context.Context
        :type internal_request: satosa.internal.InternalData
        :rtype satosa.response.Response

        :param context: the request context
        :param internal_request: Information about the authorization request
        :return: response
        """
        return self.pre_request_endpoint(context, internal_request)

    def pre_request_endpoint(self, context: Context, internal_request, **kwargs) -> Response:
        """
        This endpoint is called by the User-Agent/Wallet Instance before calling the request endpoint.
        It initializes the session and returns the request_uri to be used by the User-Agent/Wallet Instance.

        :type context: the context of current request
        :param context: the request context
        :type internal_request: satosa.internal.InternalData
        :param internal_request: Information about the authorization request

        :return: a response containing the request_uri
        :rtype: satosa.response.Response
        """

        self._log_function_debug(
            "pre_request_endpoint", context, "internal_request", internal_request)

        session_id = context.state["SESSION_ID"]
        state = str(uuid.uuid4())

        if not context.target_frontend:
            _msg = "Preventing session creation: context is not linked to any previous authn session."
            self._log_warning(context, _msg)
            return self._handle_400(
                context,
                "previous authn session not found. It seems that the flow did not started with a valid authn request to one of the configured frontend."
            )

        flow_typ = detect_flow_typ(context)

        # Init session
        try:
            self.db_engine.init_session(
                state=state,
                session_id=session_id,
                remote_flow_typ=flow_typ.value
            )
        except (StorageWriteError) as e:
            _msg = f"Error while initializing session with state {state} and {session_id}."
            self._log_error(context, f"{_msg} for the following reason {e}")
            return self._handle_500(context, _msg, e)

        except (Exception) as e:
            _msg = f"Error while initializing session with state {state} and {session_id}."
            self._log_error(context, _msg)
            return self._handle_500(context, _msg, e)

        # PAR
        payload = {
            'client_id': self.client_id,
            'request_uri': f"{self.absolute_request_url}?id={state}",
        }

        response_url = build_authorization_request_url(
            self.config["authorization"]["url_scheme"],
            payload
        )

        match flow_typ:
            case RemoteFlowType.SAME_DEVICE:
                return self._same_device_http_response(response_url)
            case RemoteFlowType.CROSS_DEVICE:
                return self._cross_device_http_response(response_url, state)
            case unsupported:
                _msg = f"unrecognized remote flow type: {unsupported}"
                self._log_error(context, _msg)
                return self._handle_500(
                    context,
                    "something went wrong when creating your authentication request",
                    Exception(_msg)
                )

    def _same_device_http_response(self, response_url: str) -> Response:
        return Redirect(response_url)

    def _cross_device_http_response(self, response_url: str, state: str) -> Response:
        result = self.template.qrcode_page.render(
            {
                "qrcode_color": self.config["qrcode"]["color"],
                "qrcode_text": response_url,
                "qrcode_size": self.config["qrcode"]["size"],
                "qrcode_logo_path": self.config["qrcode"]["logo_path"],
                "qrcode_expiration_time": self.config["qrcode"]["expiration_time"],
                "state": state,
                "status_endpoint": self.absolute_status_url
            }
        )
        return Response(result, content="text/html; charset=utf8", status="200")

    def get_response_endpoint(self, context: Context) -> Response:

        self._log_function_debug("get_response_endpoint", context)
        resp_code = context.qs_params.get("response_code", None)
        session_id = context.state.get("SESSION_ID", None)

        if not session_id:
            return self._handle_400(context, "session id not found")

        state = ""
        try:
            state = self.response_code_helper.recover_state(resp_code)
        except Exception:
            return self._handle_400(
                context, "missing or invalid parameter [response_code]"
            )

        finalized_session = None

        try:
            finalized_session = self.db_engine.get_by_state_and_session_id(
                state=state,
                session_id=session_id
            )
        except Exception as e:
            _msg = f"Error while retrieving internal response with response_code {resp_code} and session_id {session_id}: {e}"
            return self._handle_401(context, _msg, e)

        if not finalized_session:
            return self._handle_400(context, "session not found or invalid")

        _now = iat_now()
        _exp = finalized_session['request_object']['exp']
        if _exp < _now:
            return self._handle_400(context, f"session expired, request object exp is {_exp} while now is {_now}")

        internal_response = InternalData()
        resp = internal_response.from_dict(
            finalized_session['internal_response']
        )

        return self.auth_callback_func(
            context,
            resp
        )

    def status_endpoint(self, context: Context) -> JsonResponse:

        self._log_function_debug("status_endpoint", context)

        session_id = context.state["SESSION_ID"]
        _err_msg = ""
        state = None

        try:
            state = context.qs_params["id"]
        except TypeError as e:
            _err_msg = f"No query params found: {e}"
        except KeyError as e:
            _err_msg = f"No id found in qs_params: {e}"

        if _err_msg:
            return self._handle_400(context, _err_msg)

        try:
            session = self.db_engine.get_by_state_and_session_id(
                state=state, session_id=session_id
            )
        except Exception as e:
            _msg = f"Error while retrieving session by state {state} and session_id {session_id}: {e}"
            return self._handle_401(context, _msg)

        request_object = session.get("request_object", None)
        if request_object:
            if iat_now() > request_object["exp"]:
                return self._handle_403("expired", "Request object expired")

        if (session["finalized"] is True):
            resp_code = self.response_code_helper.create_code(state)
            return JsonResponse(
                {
                    "redirect_uri": f"{self.registered_get_response_endpoint}?response_code={resp_code}"
                },
                status="200"
            )
        else:
            if request_object is not None:
                return JsonResponse(
                    {
                        "response": "Accepted"
                    },
                    status="202"
                )

            return JsonResponse(
                {
                    "response": "Request object issued"
                },
                status="201"
            )

    @property
    def db_engine(self) -> DBEngine:
        """Returns the DBEngine instance used by the class"""
        if not self._db_engine:
            self._db_engine = DBEngine(self.config["storage"])

        try:
            self._db_engine.is_connected
        except Exception as e:
            if getattr(self, '_db_engine', None):
                self._log_debug(
                    "OpenID4VP db storage handling",
                    f"connection check silently fails and get restored: {e}"
                )
            self._db_engine = DBEngine(self.config["storage"])

        return self._db_engine

    def _build_authz_request_url(self, payload: dict) -> str:
        scheme = self.config["authorization"]["url_scheme"]
        if "://" not in scheme:
            scheme = scheme + "://"
        if not scheme.endswith("/"):
            scheme = f"{scheme}/"
        # NOTE: path component is currently unused by the protocol, but currently
        # we leave it there as 'authorize' to stress the fact that this is an
        # OAuth 2.0 request modified by JAR (RFC9101)
        path = "authorize"
        query_params = urlencode(payload, quote_via=quote_plus)
        return f"{scheme}{path}?{query_params}"

    @property
    def default_metadata_private_jwk(self) -> tuple:
        """Returns the default metadata private JWK"""
        return tuple(self.metadata_jwks_by_kids.values())[0]

    @property
    def server_url(self):
        """Returns the server url"""
        return self._server_url<|MERGE_RESOLUTION|>--- conflicted
+++ resolved
@@ -1,8 +1,5 @@
 import json
-<<<<<<< HEAD
-=======
 import pydantic
->>>>>>> 2562fe7f
 import uuid
 from typing import Callable
 from urllib.parse import quote_plus, urlencode
@@ -79,28 +76,6 @@
         federation_jwks = self.config['trust']['federation']['config']['federation_jwks']
         if isinstance(federation_jwks, str):
             try:
-<<<<<<< HEAD
-                self.config['trust']['federation']['config']['federation_jwks'] = json.loads(
-                    federation_jwks)
-            except json.JSONDecodeError as e:
-                raise ValueError(
-                    f"Invalid federation_jwks {self.config['trust']['federation']['config']['federation_jwks']} JSON: {e}")
-
-        if isinstance(self.config['trust']['federation']['config']['federation_jwks'], dict):
-            self.config['trust']['federation']['config']['federation_jwks'] = [
-                self.config['trust']['federation']['config']['federation_jwks']]
-
-        if isinstance(self.config['metadata_jwks'], str):
-            try:
-                self.config['metadata_jwks'] = json.loads(
-                    self.config['metadata_jwks'])
-            except json.JSONDecodeError as e:
-                raise ValueError(
-                    f"Invalid metadata_jwks {self.config['metadata_jwks']} JSON: {e}")
-
-        if isinstance(self.config['metadata_jwks'], dict):
-            self.config['metadata_jwks'] = [self.config['metadata_jwks']]
-=======
                 self.config['trust']['federation']['config']['federation_jwks'] = json.loads(federation_jwks)
             except json.JSONDecodeError as e:
                 raise ValueError(f"Invalid federation_jwks {self.config['trust']['federation']['config']['federation_jwks']} JSON: {e}")
@@ -116,7 +91,7 @@
                 
         if isinstance(self.config['metadata_jwks'], dict):
             self.config['metadata_jwks']  = [self.config['metadata_jwks']]
->>>>>>> 2562fe7f
+
         self.metadata_jwks_by_kids = {
             i['kid']: i for i in self.config['metadata_jwks']
         }
@@ -152,7 +127,6 @@
         # This loads all the configured trust evaluation mechanisms
         trust_configuration = self.config.get("trust", {})
         self.trust_evaluator = CombinedTrustEvaluator.from_config(
-<<<<<<< HEAD
             trust_configuration, self.db_engine, default_client_id=self.client_id
         )
 
@@ -161,12 +135,6 @@
         for i in self.trust_evaluator.handlers:
             if i.__class__.__name__ == class_name:
                 return i
-=======
-            trust_configuration, self.db_engine)
-
-        # This loads metadata endpoint (using the pattern *_endpoint), anticipating the method register endpoints
-        self.init_trust_resources()
->>>>>>> 2562fe7f
 
     @property
     def client_id(self):

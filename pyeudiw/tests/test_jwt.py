import pytest

from pyeudiw.jwk import JWK
from pyeudiw.jwt import (DEFAULT_ENC_ALG_MAP, DEFAULT_ENC_ENC_MAP, JWEHelper,
                         JWSHelper)
from pyeudiw.jwt.utils import decode_jwt_header, is_jwe_format

JWKs_EC = [
    (JWK(key_type="EC"), {"key": "value"}),
    (JWK(key_type="EC"), "simple string"),
    (JWK(key_type="EC"), None),
]

JWKs_RSA = [
    (JWK(key_type="RSA"), {"key": "value"}),
    (JWK(key_type="RSA"), "simple string"),
    (JWK(key_type="RSA"), None),
]

JWKs = JWKs_EC + JWKs_RSA


@pytest.mark.parametrize("jwk, payload", JWKs)
def test_decode_jwt_header(jwk, payload):
    jwe_helper = JWEHelper(jwk)
    jwe = jwe_helper.encrypt(payload)
    assert jwe
    header = decode_jwt_header(jwe)
    assert header
    assert header["alg"] == DEFAULT_ENC_ALG_MAP[jwk.jwk["kty"]]
    assert header["enc"] == DEFAULT_ENC_ENC_MAP[jwk.jwk["kty"]]
    assert header["kid"] == jwk.jwk["kid"]


@pytest.mark.parametrize("key_type", ["RSA", "EC"])
def test_jwe_helper_init(key_type):
    jwk = JWK(key_type=key_type)
    helper = JWEHelper(jwk)
    assert helper.jwk == jwk


@pytest.mark.parametrize("jwk, payload", JWKs)
def test_jwe_helper_encrypt(jwk, payload):
    helper = JWEHelper(jwk)
    jwe = helper.encrypt(payload)
    assert jwe
    assert is_jwe_format(jwe)


@pytest.mark.parametrize("jwk, payload", JWKs)
def test_jwe_helper_decrypt(jwk, payload):
    helper = JWEHelper(jwk)
    jwe = helper.encrypt(payload)
    assert jwe
    decrypted = helper.decrypt(jwe)
    if not payload:
        payload = ""
    assert decrypted == payload or decrypted == payload.encode()


@pytest.mark.parametrize("jwk, payload", JWKs)
def test_jwe_helper_decrypt_fail(jwk, payload):
    helper = JWEHelper(jwk)
    jwe = helper.encrypt(payload)
    assert jwe
    jwe = jwe + "a"
    with pytest.raises(Exception):
        helper.decrypt(jwe)


@pytest.mark.parametrize("key_type", ["RSA", "EC"])
def test_jws_helper_init(key_type):
    jwk = JWK(key_type=key_type)
    helper = JWSHelper(jwk)
    assert helper.jwk == jwk


@pytest.mark.parametrize("jwk, payload", JWKs)
def test_jws_helper_sign(jwk, payload):
    helper = JWSHelper(jwk)
    jws = helper.sign(payload)
    assert jws

<<<<<<< HEAD

@pytest.mark.parametrize("jwk, payload", JWKs)
=======
@pytest.mark.parametrize("jwk, payload", JWKs_RSA)
>>>>>>> f305d22a
def test_jws_helper_verify(jwk, payload):
    helper = JWSHelper(jwk)
    jws = helper.sign(payload)
    assert jws
    verified = helper.verify(jws)
    if not payload:
        payload = ""
    assert verified == payload or verified == payload.encode()


@pytest.mark.parametrize("jwk, payload", JWKs)
def test_jws_helper_verify_fail(jwk, payload):
    helper = JWSHelper(jwk)
    jws = helper.sign(payload)
    assert jws
    jws = jws + "a"
    with pytest.raises(Exception):
        helper.verify(jws)<|MERGE_RESOLUTION|>--- conflicted
+++ resolved
@@ -81,12 +81,8 @@
     jws = helper.sign(payload)
     assert jws
 
-<<<<<<< HEAD
 
 @pytest.mark.parametrize("jwk, payload", JWKs)
-=======
-@pytest.mark.parametrize("jwk, payload", JWKs_RSA)
->>>>>>> f305d22a
 def test_jws_helper_verify(jwk, payload):
     helper = JWSHelper(jwk)
     jws = helper.sign(payload)

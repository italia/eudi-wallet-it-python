--- conflicted
+++ resolved
@@ -3,11 +3,7 @@
 from pyeudiw.jwk import JWK
 from pyeudiw.jwt import (DEFAULT_ENC_ALG_MAP, DEFAULT_ENC_ENC_MAP, JWEHelper,
                          JWSHelper)
-<<<<<<< HEAD
-from pyeudiw.jwt.utils import decode_jwt_header, is_jwe_format, is_jws_format
-=======
-from pyeudiw.jwt.utils import decode_jwt_header
->>>>>>> 3d2ced72
+from pyeudiw.jwt.utils import decode_jwt_header, is_jwe_format
 
 JWKs_EC = [
     (JWK(key_type="EC"), {"key": "value"}),

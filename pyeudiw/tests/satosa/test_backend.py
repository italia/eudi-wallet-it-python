import uuid
import base64
import datetime
import json
import urllib.parse
from unittest.mock import Mock, patch

import pytest
import unittest.mock
from bs4 import BeautifulSoup
from cryptojwt.jws.jws import JWS
from satosa.context import Context
from satosa.internal import InternalData
from satosa.state import State

from pyeudiw.jwt.jws_helper import JWSHelper
from pyeudiw.jwt.utils import decode_jwt_header, decode_jwt_payload
from pyeudiw.oauth2.dpop import DPoPIssuer
from pyeudiw.satosa.backend import OpenID4VPBackend
from pyeudiw.storage.base_storage import TrustType
from pyeudiw.storage.db_engine import DBEngine
from pyeudiw.jwt.jws_helper import DEFAULT_SIG_KTY_MAP
from pyeudiw.tests.federation.base import (
    EXP,
    NOW,
    leaf_cred_jwk_prot,
    leaf_wallet_jwk,
    ta_ec,
    ta_ec_signed,
    ta_jwk,
    trust_chain_wallet,
)
from pyeudiw.tests.settings import (
    BASE_URL,
    CONFIG,
    CREDENTIAL_ISSUER_CONF,
    CREDENTIAL_ISSUER_ENTITY_ID,
    INTERNAL_ATTRIBUTES,
    PRIVATE_JWK,
    WALLET_INSTANCE_ATTESTATION,
)
from pyeudiw.trust.handler.interface import TrustHandlerInterface
from pyeudiw.trust.model.trust_source import TrustSourceData, TrustParameterData
from pyeudiw.jwk import JWK
from pyeudiw.sd_jwt.utils.yaml_specification import _yaml_load_specification
from pyeudiw.sd_jwt.issuer import SDJWTIssuer
from pyeudiw.sd_jwt.holder import SDJWTHolder
from pyeudiw.tools.utils import exp_from_now, iat_now
from pyeudiw.jwt.jwe_helper import JWEHelper
from pyeudiw.satosa.utils.response import JsonResponse


def issue_sd_jwt(specification: dict, settings: dict, issuer_key: JWK, holder_key: JWK) -> dict:
    claims = {
        "iss": settings["issuer"],
        "iat": iat_now(),
        "exp": exp_from_now(settings["default_exp"])  # in seconds
    }

    specification.update(claims)
    use_decoys = specification.get("add_decoy_claims", True)
    #adapted_keys = _adapt_keys(issuer_key, holder_key)

    additional_headers = {}
    #additional_headers = {"trust_chain": trust_chain} if trust_chain else {}
    additional_headers['kid'] = issuer_key["kid"]

    sdjwt_at_issuer = SDJWTIssuer(
        user_claims=specification,
        issuer_keys=[issuer_key],
        holder_key=holder_key,
        add_decoy_claims=use_decoys,
        extra_header_parameters=additional_headers
    )

    return {"jws": sdjwt_at_issuer.serialized_sd_jwt, "issuance": sdjwt_at_issuer.sd_jwt_issuance}

def _mock_auth_callback_function(context: Context, internal_data: InternalData):
    return JsonResponse({"response": "Authentication successful"}, status="200")

class TestOpenID4VPBackend:

    @pytest.fixture(autouse=True)
    def create_backend(self):

        db_engine_inst = DBEngine(CONFIG["storage"])

        # TODO - not necessary if federation is not tested
        db_engine_inst.add_trust_anchor(
            entity_id=ta_ec["iss"],
            entity_configuration=ta_ec_signed,
            exp=EXP,
        )

        self.issuer_jwk = leaf_cred_jwk_prot.serialize(private=True)
        self.holder_jwk = leaf_wallet_jwk.serialize(private=True)

        db_engine_inst.add_or_update_trust_attestation(
            entity_id=CREDENTIAL_ISSUER_ENTITY_ID,
            trust_type=TrustType.DIRECT_TRUST_SD_JWT_VC,
            jwks=[self.issuer_jwk],
        )

        tsd = TrustSourceData.empty(CREDENTIAL_ISSUER_ENTITY_ID)
        tsd.add_key(self.issuer_jwk)

        db_engine_inst.add_trust_source(tsd.serialize())

        self.backend = OpenID4VPBackend(
            Mock(side_effect=_mock_auth_callback_function), 
            INTERNAL_ATTRIBUTES, 
            CONFIG, 
            BASE_URL, 
            "name"
        )

        url_map = self.backend.register_endpoints()
        assert len(url_map) == 7

    @pytest.fixture
    def internal_attributes(self):
        return {
            "attributes": {
                "givenname": {"openid": ["given_name"]},
                "mail": {"openid": ["email"]},
                "edupersontargetedid": {"openid": ["sub"]},
                "surname": {"openid": ["family_name"]},
            }
        }

    @pytest.fixture
    def context(self):
        context = Context()
        context.target_frontend = "someFrontend"
        context.state = State()
        return context
    
    def _generate_payload(self, issuer_jwk, holder_jwk, nonce, state, aud):
        settings = CREDENTIAL_ISSUER_CONF
        settings['issuer'] = CREDENTIAL_ISSUER_ENTITY_ID
        settings['default_exp'] = CONFIG['jwt']['default_exp']

        sd_specification = _yaml_load_specification(
            settings["sd_specification"])
        
        issued_jwt = issue_sd_jwt(
            sd_specification,
            settings,
            issuer_jwk,
            holder_jwk,
            #additional_headers={"typ": "vc+sd-jwt"}
        )

        sdjwt_at_holder = SDJWTHolder(
            issued_jwt["issuance"],
            serialization_format="compact",
        )

        sdjwt_at_holder.create_presentation(
            {},
            nonce,
            aud,
            holder_key=holder_jwk,
            sign_alg=DEFAULT_SIG_KTY_MAP[holder_jwk["kty"]],
        )

        vp_token = sdjwt_at_holder.sd_jwt_presentation

        return {
            "state": state,
            "vp_token": vp_token,
            "presentation_submission": {
                "definition_id": "32f54163-7166-48f1-93d8-ff217bdb0653",
                "id": "04a98be3-7fb0-4cf5-af9a-31579c8b0e7d",
                "descriptor_map": [
                    {
                        "id": "pid-sd-jwt:unique_id+given_name+family_name",
                        "path": "$.vp_token.verified_claims.claims._sd[0]",
                        "format": "vc+sd-jwt"
                    }
                ]
            }
        }

    def _initialize_session(self, nonce, state, session_id, remote_flow_typ = "same_device", exp=None):
        self.backend.db_engine.init_session(
            state=state,
            session_id=session_id,
            remote_flow_typ=remote_flow_typ
        )

        doc_id = self.backend.db_engine.get_by_state(state)["document_id"]

        request_object={"nonce": nonce, "state": state}

        if exp:
            request_object["exp"] = exp

        self.backend.db_engine.update_request_object(
            document_id=doc_id,
            request_object=request_object)
    
    def test_backend_init(self):
        assert self.backend.name == "name"

    # TODO: Move to trust evaluation handlers tests
    def test_entity_configuration(self, context):
        context.qs_params = {}

        _fedback: TrustHandlerInterface = self.backend.get_trust_backend_by_class_name(
            "FederationHandler"
        )
        assert _fedback

        entity_config = _fedback.entity_configuration_endpoint(context)
        assert entity_config
        assert entity_config.status == "200"
        assert entity_config.message

        # TODO: decode EC jwt, validate signature and both header and payload schema validation

    def test_pre_request_without_frontend(self):
        context = Context()
        context.state = State()
        context.http_headers = dict(
            HTTP_USER_AGENT="Mozilla/5.0 (Windows NT 10.0; Win64; x64) AppleWebKit/537.36 (KHTML, like Gecko) Chrome/77.0.3865.90 Safari/537.36"
        )
        resp = self.backend.pre_request_endpoint(context, InternalData())
        assert resp is not None
        assert resp.status == "400"
        assert resp.message is not None

    def test_pre_request_endpoint(self, context):
        internal_data = InternalData()
        context.http_headers = dict(
            HTTP_USER_AGENT="Mozilla/5.0 (Windows NT 10.0; Win64; x64) AppleWebKit/537.36 (KHTML, like Gecko) Chrome/77.0.3865.90 Safari/537.36"
        )
        pre_request_endpoint = self.backend.pre_request_endpoint(context, internal_data)
        assert pre_request_endpoint
        assert pre_request_endpoint.status == "200"
        assert pre_request_endpoint.message

        assert "src='data:image/svg+xml;base64," in pre_request_endpoint.message

        soup = BeautifulSoup(pre_request_endpoint.message, "html.parser")
        # get the img tag with src attribute starting with data:image/svg+xml;base64,
        img_tag = soup.find(
            lambda tag: tag.name == "img"
            and tag.get("src", "").startswith("data:image/svg+xml;base64,")
        )
        assert img_tag
        # get the src attribute
        src = img_tag["src"]
        # remove the data:image/svg+xml;base64, part
        data = src.replace("data:image/svg+xml;base64,", "")
        # decode the base64 data
        base64.b64decode(data).decode("utf-8")

        # get the div with id "state"
        state_div = soup.find("div", {"id": "state"})
        assert state_div
        assert state_div["value"]

    def test_pre_request_endpoint_mobile(self, context):
        internal_data = InternalData()
        context.http_headers = dict(
            HTTP_USER_AGENT="Mozilla/5.0 (Linux; Android 10; SM-G960F) AppleWebKit/537.36 (KHTML, like Gecko) Chrome/77.0.3865.92 Mobile Safari/537.36"
        )
        pre_request_endpoint = self.backend.pre_request_endpoint(context, internal_data)
        assert pre_request_endpoint
        assert "302" in pre_request_endpoint.status

        assert (
            f"{CONFIG['authorization']['url_scheme']}://"
            in pre_request_endpoint.message
        )

        unquoted = urllib.parse.unquote(
            pre_request_endpoint.message, encoding="utf-8", errors="replace"
        )
        parsed = urllib.parse.urlparse(unquoted)

        assert parsed.scheme == CONFIG["authorization"]["url_scheme"]
        assert parsed.path == ""
        assert parsed.query

        qs = urllib.parse.parse_qs(parsed.query)
        assert qs["client_id"][0] == CONFIG["metadata"]["client_id"]
        assert qs["request_uri"][0].startswith(CONFIG["metadata"]["request_uris"][0])

    def test_fail_vp_validation_in_response_endpoint(self, context):
        nonce = str(uuid.uuid4())
        state = str(uuid.uuid4())

        context.request_method = "POST"
        context.request_uri = CONFIG["metadata"]["response_uris"][0].removeprefix(
            CONFIG["base_url"])
        
        response = self._generate_payload(self.issuer_jwk, self.holder_jwk, nonce, state, self.backend.client_id)

        session_id = context.state["SESSION_ID"]
        # Put a different nonce in the stored request object.
        # This will trigger a `VPInvalidNonce` error
        self._initialize_session(str(uuid.uuid4()), state, session_id)

        encrypted_response = JWEHelper(
            CONFIG["metadata_jwks"][1]).encrypt(response)
        
        context.request = {
            "response": encrypted_response
        }

        context.http_headers = {"HTTP_CONTENT_TYPE": "application/x-www-form-urlencoded"}
        response_endpoint = self.backend.response_endpoint(context)
        assert response_endpoint.status == "400"
        msg = json.loads(response_endpoint.message)
        assert msg["error"] == "invalid_request"
        assert msg["error_description"] == "invalid vp token: nonce or aud mismatch"

        # check that malformed jwt result in 400 response
        response["vp_token"] = "asd.fgh.jkl"
        encrypted_response = JWEHelper(
            CONFIG["metadata_jwks"][1]).encrypt(response)
        context.request = {
            "response": encrypted_response
        }
        response_endpoint = self.backend.response_endpoint(context)
        assert response_endpoint.status == "400"
        msg = json.loads(response_endpoint.message)
        assert msg["error"] == "invalid_request"
        assert msg["error_description"] == "invalid vp token: not a key-bound jwt"

    def test_response_endpoint(self, context):
        nonce = str(uuid.uuid4())
        state = str(uuid.uuid4())

        session_id = context.state["SESSION_ID"]
        self._initialize_session(nonce, state, session_id, exp=exp_from_now(3000))
        
        bad_nonce = str(uuid.uuid4())
        bad_state = str(uuid.uuid4())
        bad_aud = str(uuid.uuid4())

        # case (1): bad nonce
        bad_nonce_response = self._generate_payload(self.issuer_jwk, self.holder_jwk, bad_nonce, state, self.backend.client_id)

        context.request_method = "POST"
        context.request_uri = CONFIG["metadata"]["response_uris"][0].removeprefix(
            CONFIG["base_url"])

        encrypted_response = JWEHelper(
            CONFIG["metadata_jwks"][1]).encrypt(bad_nonce_response)
        context.request = {
            "response": encrypted_response
        }
        context.http_headers = {"HTTP_CONTENT_TYPE": "application/x-www-form-urlencoded"}

        response_endpoint = self.backend.response_endpoint(context)
        msg = json.loads(response_endpoint.message)
        assert response_endpoint.status.startswith("4")
        assert msg["error"] == "invalid_request"
        assert msg["error_description"] == "invalid vp token: nonce or aud mismatch"

        # case (2): bad state
        bad_state_response = self._generate_payload(self.issuer_jwk, self.holder_jwk, nonce, bad_state, self.backend.client_id)

        encrypted_response = JWEHelper(
            CONFIG["metadata_jwks"][1]).encrypt(bad_state_response)
        context.request = {
            "response": encrypted_response
        }
        context.http_headers = {"HTTP_CONTENT_TYPE": "application/x-www-form-urlencoded"}

        response_endpoint = self.backend.response_endpoint(context)
        msg = json.loads(response_endpoint.message)
        assert response_endpoint.status == "400"
        assert msg["error"] == "invalid_request"
        assert msg["error_description"] == "invalid authorization response: cannot find the session associated to the state"

        # case (3): bad aud
        bad_aud_response = self._generate_payload(self.issuer_jwk, self.holder_jwk, nonce, state, bad_aud)

        encrypted_response = JWEHelper(
            CONFIG["metadata_jwks"][1]).encrypt(bad_aud_response)
        context.request = {
            "response": encrypted_response
        }
        context.http_headers = {"HTTP_CONTENT_TYPE": "application/x-www-form-urlencoded"}

        response_endpoint = self.backend.response_endpoint(context)
        msg = json.loads(response_endpoint.message)
        assert response_endpoint.status.startswith("4")
        assert msg["error"] == "invalid_request"
        assert msg["error_description"] == "invalid vp token: nonce or aud mismatch"

        # case (4): good aud, nonce and state
        good_response = self._generate_payload(self.issuer_jwk, self.holder_jwk, nonce, state, self.backend.client_id)

        encrypted_response = JWEHelper(
            CONFIG["metadata_jwks"][1]).encrypt(good_response)
        context.request = {
            "response": encrypted_response
        }
        context.http_headers = {"HTTP_CONTENT_TYPE": "application/x-www-form-urlencoded"}
        response_endpoint = self.backend.response_endpoint(context)
        assert response_endpoint.status == "200"
        assert "redirect_uri" in response_endpoint.message

        # test status endpoint
        msg = json.loads(response_endpoint.message)

        context.request_method = "GET"
        context.qs_params = {"id": state}
        status_endpoint = self.backend.status_endpoint(context)

        assert status_endpoint.status == "200"
        assert "redirect_uri" in response_endpoint.message

    def test_response_endpoint_no_key_binding_jwt(self, context):
        nonce = str(uuid.uuid4())
        state = str(uuid.uuid4())

        session_id = context.state["SESSION_ID"]
        self._initialize_session(nonce, state, session_id)

        response = self._generate_payload(self.issuer_jwk, self.holder_jwk, None, state, self.backend.client_id)

        context.request_method = "POST"
        context.request_uri = CONFIG["metadata"]["response_uris"][0].removeprefix(
            CONFIG["base_url"])

        encrypted_response = JWEHelper(
            CONFIG["metadata_jwks"][1]).encrypt(response)
        context.request = {
            "response": encrypted_response
        }
        context.http_headers = {"HTTP_CONTENT_TYPE": "application/x-www-form-urlencoded"}

        response_endpoint = self.backend.response_endpoint(context)
        msg = json.loads(response_endpoint.message)
        assert response_endpoint.status == "400"
        assert msg["error"] == "invalid_request"
        assert msg["error_description"] == "invalid vp token: not a key-bound jwt"
    
    def test_response_endpoint_invalid_signature(self, context):
        nonce = str(uuid.uuid4())
        state = str(uuid.uuid4())

        session_id = context.state["SESSION_ID"]
        self._initialize_session(nonce, state, session_id)

        response = self._generate_payload(self.issuer_jwk, self.holder_jwk, nonce, state, self.backend.client_id)

        jwt_segments = response["vp_token"].split(".")

        midlen = len(jwt_segments[2]) // 2
        jwt_segments[2] = jwt_segments[2][:midlen] + jwt_segments[2][midlen+1:] 

        response["vp_token"] = ".".join(jwt_segments)

        context.request_method = "POST"
        context.request_uri = CONFIG["metadata"]["response_uris"][0].removeprefix(
            CONFIG["base_url"])

        encrypted_response = JWEHelper(
            CONFIG["metadata_jwks"][1]).encrypt(response)
        
        context.request = {
            "response": encrypted_response
        }
        context.http_headers = {"HTTP_CONTENT_TYPE": "application/x-www-form-urlencoded"}

        response_endpoint = self.backend.response_endpoint(context)
        msg = json.loads(response_endpoint.message)

        assert response_endpoint.status == "400"
        assert msg["error"] == "invalid_request"
        assert msg["error_description"] == "invalid vp token: signature verification failed"

    def test_response_endpoint_no_typ_session_must_fail(self, context):
        nonce = str(uuid.uuid4())
        state = str(uuid.uuid4())

        session_id = context.state["SESSION_ID"]
        self._initialize_session(nonce, state, session_id, None)

        response = self._generate_payload(self.issuer_jwk, self.holder_jwk, nonce, state, self.backend.client_id)

        context.request_method = "POST"
        context.request_uri = CONFIG["metadata"]["response_uris"][0].removeprefix(
            CONFIG["base_url"])

        encrypted_response = JWEHelper(
            CONFIG["metadata_jwks"][1]).encrypt(response)
        context.request = {
            "response": encrypted_response
        }
        context.http_headers = {"HTTP_CONTENT_TYPE": "application/x-www-form-urlencoded"}

        response_endpoint = self.backend.response_endpoint(context)
        assert response_endpoint.status == "500"
        msg = json.loads(response_endpoint.message)
        assert msg["error"] == "server_error"
        assert msg["error_description"] == "flow error: unable to identify flow from stored session"

    def test_response_endpoint_already_finalized_session_must_fail(self, context):
        nonce = str(uuid.uuid4())
        state = str(uuid.uuid4())

        session_id = context.state["SESSION_ID"]
        self._initialize_session(nonce, state, session_id)

        response = self._generate_payload(self.issuer_jwk, self.holder_jwk, nonce, state, self.backend.client_id)

        context.request_method = "POST"
        context.request_uri = CONFIG["metadata"]["response_uris"][0].removeprefix(
            CONFIG["base_url"])

        encrypted_response = JWEHelper(
            CONFIG["metadata_jwks"][1]).encrypt(response)
        context.request = {
            "response": encrypted_response
        }
        context.http_headers = {"HTTP_CONTENT_TYPE": "application/x-www-form-urlencoded"}

        response_endpoint = self.backend.response_endpoint(context)
        response_endpoint = self.backend.response_endpoint(context)

        msg = json.loads(response_endpoint.message)
<<<<<<< HEAD
        assert response_endpoint.status == "400"
        assert msg["error"] == "invalid_request"
        assert msg["error_description"] == "invalid authorization response: session already finalized or corrupted"

    def test_status_endpoint_no_session(self, context):
        # No query string parameters
        state_endpoint_response = self.backend.status_endpoint(context)
        assert state_endpoint_response.status == "400"
        assert state_endpoint_response.message
        request_object_jwt = json.loads(state_endpoint_response.message)
        assert request_object_jwt["error"] == "invalid_request"
        assert request_object_jwt["error_description"] == "request error: missing or invalid parameter [id]"

        # Invalid state
        context.qs_params = {"id": None}
=======
        assert "redirect_uri" in msg
        assert msg["redirect_uri"].split("=")[1]

    def test_get_response_endpoint(self, context):
        self.backend.register_endpoints()

        issuer_jwk = leaf_cred_jwk_prot.serialize(private=True)
        holder_jwk = leaf_wallet_jwk.serialize(private=True)

        settings = CREDENTIAL_ISSUER_CONF
        settings['issuer'] = CREDENTIAL_ISSUER_ENTITY_ID
        settings['default_exp'] = CONFIG['jwt']['default_exp']

        sd_specification = _yaml_load_specification(
            settings["sd_specification"])
        
        issued_jwt = issue_sd_jwt(
            sd_specification,
            settings,
            issuer_jwk,
            holder_jwk,
            #additional_headers={"typ": "vc+sd-jwt"}
        )

        sdjwt_at_holder = SDJWTHolder(
            issued_jwt["issuance"],
            serialization_format="compact",
        )

        nonce = str(uuid.uuid4())
        state = str(uuid.uuid4())
        aud = self.backend.client_id

        session_id = context.state["SESSION_ID"]
        self.backend.db_engine.init_session(
            state=state,
            session_id=session_id,
            remote_flow_typ="same_device"
        )
        doc_id = self.backend.db_engine.get_by_state(state)["document_id"]

        self.backend.db_engine.update_request_object(
            document_id=doc_id,
            request_object={"nonce": nonce, "state": state, "exp": exp_from_now(settings["default_exp"])})

        # case (4): good aud, nonce and state
        sdjwt_at_holder.create_presentation(
            {},
            nonce,
            self.backend.client_id,
            holder_key=holder_jwk,
            sign_alg=DEFAULT_SIG_KTY_MAP[holder_jwk["kty"]],
        )

        vp_token = sdjwt_at_holder.sd_jwt_presentation

        response = {
            "state": state,
            "vp_token": vp_token,
            "presentation_submission": {
                "definition_id": "32f54163-7166-48f1-93d8-ff217bdb0653",
                "id": "04a98be3-7fb0-4cf5-af9a-31579c8b0e7d",
                "descriptor_map": [
                    {
                        "id": "pid-sd-jwt:unique_id+given_name+family_name",
                        "path": "$.vp_token.verified_claims.claims._sd[0]",
                        "format": "vc+sd-jwt"
                    }
                ]
            }
        }

        encrypted_response = JWEHelper(
            CONFIG["metadata_jwks"][1]).encrypt(response)
        context.request = {
            "response": encrypted_response
        }
        context.http_headers = {"HTTP_CONTENT_TYPE": "application/x-www-form-urlencoded"}
        context.request_method = "POST"

        response_endpoint = self.backend.response_endpoint(context)
        assert response_endpoint.status == "200"

        msg = json.loads(response_endpoint.message)

        response_code = msg["redirect_uri"].split("=")[1]

        context.request_method = "GET"
        context.qs_params = {"response_code": response_code}
        context.request_uri = msg["redirect_uri"].split("=")[0].removeprefix(
            CONFIG["base_url"])
        
        response = self.backend.get_response_endpoint(context)

        assert response.status == "200"

        msg = json.loads(response.message)
        assert msg["response"] == "Authentication successful"

    def test_response_endpoint_error_flow(self, context):
        self.backend.register_endpoints()

        settings = CREDENTIAL_ISSUER_CONF
        settings['issuer'] = CREDENTIAL_ISSUER_ENTITY_ID
        settings['default_exp'] = CONFIG['jwt']['default_exp']

        nonce = str(uuid.uuid4())
        state = str(uuid.uuid4())

        session_id = context.state["SESSION_ID"]
        self.backend.db_engine.init_session(
            state=state,
            session_id=session_id,
            remote_flow_typ="same_device"
        )
        doc_id = self.backend.db_engine.get_by_state(state)["document_id"]

        self.backend.db_engine.update_request_object(
            document_id=doc_id,
            request_object={"nonce": nonce, "state": state})

        context.request_method = "POST"
        context.request_uri = CONFIG["metadata"]["response_uris"][0].removeprefix(
            CONFIG["base_url"])

        response_with_error = {
            "state": state,
            "error": "invalid_request",
            "error_description": "invalid request"
        }

        context.request = response_with_error
        context.http_headers = {"HTTP_CONTENT_TYPE": "application/x-www-form-urlencoded"}

        response_endpoint = self.backend.response_endpoint(context)
        assert response_endpoint.status == "200"

        doc = self.backend.db_engine.get_by_state(state)

        assert doc["finalized"] == True
        assert "error_response" in doc
        assert doc["error_response"] == response_with_error

    def test_request_endpoint(self, context):
        # No session created
>>>>>>> bb785ee8
        state_endpoint_response = self.backend.status_endpoint(context)
        assert state_endpoint_response.status == "400"
        assert state_endpoint_response.message
        request_object_jwt = json.loads(state_endpoint_response.message)
        assert request_object_jwt["error"] == "invalid_request"
        assert request_object_jwt["error_description"] == "request error: missing or invalid parameter [id]"

        # Unexistent session
        context.qs_params = {"id": str(uuid.uuid4())}
        state_endpoint_response = self.backend.status_endpoint(context)
        assert state_endpoint_response.status == "401"
        assert state_endpoint_response.message
        request_object_jwt = json.loads(state_endpoint_response.message)
        assert request_object_jwt["error"] == "invalid_client"
        assert request_object_jwt["error_description"] == "client error: no session associated to the state"

    def test_request_endpoint_no_id(self, context):
        context.qs_params = {}
        context.request_method = "GET"
        context.qs_params = {"id": str(uuid.uuid4())}
        request_uri = CONFIG["metadata"]["request_uris"][0]
        context.request_uri = request_uri

        req_resp = self.backend.request_endpoint(context)
        req_resp_str = f"Response(status={req_resp.status}, message={req_resp.message}, headers={req_resp.headers}"
        assert req_resp
        assert req_resp.status == "401", f"invalid status in request object response {req_resp_str}"
        assert req_resp.message, f"invalid message in request object response {req_resp_str}"

        msg = json.loads(req_resp.message)
        assert msg["error"] == "invalid_client"
        assert msg["error_description"] == "session error: cannot find the session associated to the state"

        context.qs_params = {"id": None}
        req_resp = self.backend.request_endpoint(context)

        assert req_resp.status == "400"
        assert req_resp.message
        
        msg = json.loads(req_resp.message)
        assert msg["error"] == "invalid_request"
        assert msg["error_description"] == "request error: missing or invalid parameter [id]"


        context.qs_params = {}
        req_resp = self.backend.request_endpoint(context)

        assert req_resp.status == "400"
        assert req_resp.message
        
        msg = json.loads(req_resp.message)
        assert msg["error"] == "invalid_request"
        assert msg["error_description"] == "request error: missing or invalid parameter [id]"

    def test_request_endpoint(self, context):
        internal_data = InternalData()
        context.http_headers = dict(
            HTTP_USER_AGENT="Mozilla/5.0 (Linux; Android 10; SM-G960F) AppleWebKit/537.36 (KHTML, like Gecko) Chrome/77.0.3865.92 Mobile Safari/537.36"
        )
        pre_request_endpoint = self.backend.pre_request_endpoint(context, internal_data)
        state = urllib.parse.unquote(pre_request_endpoint.message).split("=")[-1]

        jwshelper = JWSHelper(PRIVATE_JWK)

        wia = jwshelper.sign(
            plain_dict=WALLET_INSTANCE_ATTESTATION,
            protected={
                "trust_chain": trust_chain_wallet,
                "x5c": [],
            },
        )

        dpop_wia = wia

        dpop_proof = DPoPIssuer(
            htu=CONFIG["metadata"]["request_uris"][0],
            token=dpop_wia,
            private_jwk=PRIVATE_JWK,
        ).proof

        context.http_headers = dict(
            HTTP_AUTHORIZATION=f"DPoP {dpop_wia}", HTTP_DPOP=dpop_proof
        )

        context.qs_params = {"id": state}

        # put a trust attestation related itself into the storage
        # this then is used as trust_chain header parameter in the signed
        # request object
        db_engine_inst = DBEngine(CONFIG["storage"])

        _fedback: TrustHandlerInterface = self.backend.get_trust_backend_by_class_name(
            "FederationHandler"
        )
        assert _fedback

        _es = {
            "exp": EXP,
            "iat": NOW,
            "iss": "https://trust-anchor.example.org",
            "sub": self.backend.client_id,
            "jwks": _fedback.entity_configuration_as_dict["jwks"],
        }
        ta_signer = JWS(_es, alg="ES256", typ="application/entity-statement+jwt")

        its_trust_chain = [
            _fedback.entity_configuration,
            ta_signer.sign_compact([ta_jwk]),
        ]
        db_engine_inst.add_or_update_trust_attestation(
            entity_id=self.backend.client_id,
            attestation=its_trust_chain,
            exp=datetime.datetime.now().isoformat(),
        )
        # End RP trust chain

        state_endpoint_response = self.backend.status_endpoint(context)
        assert state_endpoint_response.status == "201"
        assert state_endpoint_response.message

        # Passing wrong state, hence no match state-session_id
        context.qs_params = {"id": "WRONG"}
        state_endpoint_response = self.backend.status_endpoint(context)
        assert state_endpoint_response.status == "401"
        assert state_endpoint_response.message

        context.request_method = "GET"
        context.qs_params = {"id": state}
        request_uri = CONFIG["metadata"]["request_uris"][0]
        context.request_uri = request_uri

        req_resp = self.backend.request_endpoint(context)
        req_resp_str = f"Response(status={req_resp.status}, message={req_resp.message}, headers={req_resp.headers})"
        obtained_content_types = list(
            map(
                lambda header_name_value_pair: header_name_value_pair[1],
                filter(
                    lambda header_name_value_pair: header_name_value_pair[0].lower()
                    == "content-type",
                    req_resp.headers,
                ),
            )
        )
        assert req_resp
        assert (
            req_resp.status == "200"
        ), f"invalid status in request object response {req_resp_str}"
        assert (
            len(obtained_content_types) > 0
        ), f"missing Content-Type in request object response {req_resp_str}"
        assert (
            obtained_content_types[0] == "application/oauth-authz-req+jwt"
        ), f"invalid Content-Type in request object response {req_resp_str}"
        assert (
            req_resp.message
        ), f"invalid message in request object response {req_resp_str}"
        request_object_jwt = req_resp.message

        header = decode_jwt_header(request_object_jwt)
        payload = decode_jwt_payload(request_object_jwt)
        assert header["alg"]
        assert header["kid"]
        assert header["typ"] == "oauth-authz-req+jwt"
        assert payload["scope"] == " ".join(CONFIG["authorization"]["scopes"])
        assert payload["client_id"] == CONFIG["metadata"]["client_id"]
        assert (
            payload["response_uri"] == CONFIG["metadata"]["response_uris"][0]
        )

        datetime_mock = Mock(wraps=datetime.datetime)
        datetime_mock.now.return_value = datetime.datetime(2999, 1, 1)
        with patch("datetime.datetime", new=datetime_mock):
            self.backend.status_endpoint(context)
            state_endpoint_response = self.backend.status_endpoint(context)
            assert state_endpoint_response.status == "403"
            assert state_endpoint_response.message
            err = json.loads(state_endpoint_response.message)
            assert err["error"] == "expired"

        # TODO - the authentication is successful ONLY if redirect_endpoints gets a valid presentation!
        # state_endpoint_response = self.backend.status_endpoint(context)
        # assert state_endpoint_response.status == "302"
        # assert state_endpoint_response.message
        # msg = json.loads(state_endpoint_response.message)
        # assert msg["response"] == "Authentication successful"

    def test_trust_patameters_in_response(self, context):
        internal_data = InternalData()
        context.http_headers = dict(
            HTTP_USER_AGENT="Mozilla/5.0 (Linux; Android 10; SM-G960F) AppleWebKit/537.36 (KHTML, like Gecko) Chrome/77.0.3865.92 Mobile Safari/537.36"
        )
        pre_request_endpoint = self.backend.pre_request_endpoint(context, internal_data)
        state = urllib.parse.unquote(pre_request_endpoint.message).split("=")[-1]

        context.qs_params = {"id": state}
        context.request_method = "GET"
        context.qs_params = {"id": state}
        request_uri = CONFIG["metadata"]["request_uris"][0]
        context.request_uri = request_uri

        tsd = TrustSourceData.empty(CREDENTIAL_ISSUER_ENTITY_ID)
        tsd.add_trust_param(
            "trust_chain",
            TrustParameterData(
                "trust_chain",
                trust_chain_wallet,
                datetime.datetime.now()
            )
        )

        mocked_jwks_document_endpoint = unittest.mock.patch(
            "pyeudiw.trust.handler.federation.FederationHandler.extract_and_update_trust_materials",
            return_value=tsd,
        )

        mocked_jwks_document_endpoint.start()
        req_resp = self.backend.request_endpoint(context)
        mocked_jwks_document_endpoint.stop()

        assert req_resp
        assert req_resp.status == "200"
        assert decode_jwt_header(req_resp.message)["trust_chain"]
        assert decode_jwt_header(req_resp.message)["trust_chain"] == trust_chain_wallet

    def test_handle_error(self, context):
        error_message = "server_error"
        error_resp = self.backend._handle_500(context, error_message, Exception())
        assert error_resp.status == "500"
        assert error_resp.message
        err = json.loads(error_resp.message)
        assert err["error"] == error_message

    <|MERGE_RESOLUTION|>--- conflicted
+++ resolved
@@ -527,7 +527,6 @@
         response_endpoint = self.backend.response_endpoint(context)
 
         msg = json.loads(response_endpoint.message)
-<<<<<<< HEAD
         assert response_endpoint.status == "400"
         assert msg["error"] == "invalid_request"
         assert msg["error_description"] == "invalid authorization response: session already finalized or corrupted"
@@ -543,39 +542,32 @@
 
         # Invalid state
         context.qs_params = {"id": None}
-=======
-        assert "redirect_uri" in msg
-        assert msg["redirect_uri"].split("=")[1]
-
-    def test_get_response_endpoint(self, context):
+        state_endpoint_response = self.backend.status_endpoint(context)
+        assert state_endpoint_response.status == "400"
+        assert state_endpoint_response.message
+        request_object_jwt = json.loads(state_endpoint_response.message)
+        assert request_object_jwt["error"]
+        assert request_object_jwt["error"] == "invalid_request"
+        assert request_object_jwt["error_description"] == "request error: missing or invalid parameter [id]"
+
+        # Unexistent session
+        context.qs_params = {"id": str(uuid.uuid4())}
+        state_endpoint_response = self.backend.status_endpoint(context)
+        assert state_endpoint_response.status == "401"
+        assert state_endpoint_response.message
+        request_object_jwt = json.loads(state_endpoint_response.message)
+        assert request_object_jwt["error"] == "invalid_client"
+        assert request_object_jwt["error_description"] == "client error: no session associated to the state"
+
+    def test_response_endpoint_error_flow(self, context):
         self.backend.register_endpoints()
-
-        issuer_jwk = leaf_cred_jwk_prot.serialize(private=True)
-        holder_jwk = leaf_wallet_jwk.serialize(private=True)
 
         settings = CREDENTIAL_ISSUER_CONF
         settings['issuer'] = CREDENTIAL_ISSUER_ENTITY_ID
         settings['default_exp'] = CONFIG['jwt']['default_exp']
 
-        sd_specification = _yaml_load_specification(
-            settings["sd_specification"])
-        
-        issued_jwt = issue_sd_jwt(
-            sd_specification,
-            settings,
-            issuer_jwk,
-            holder_jwk,
-            #additional_headers={"typ": "vc+sd-jwt"}
-        )
-
-        sdjwt_at_holder = SDJWTHolder(
-            issued_jwt["issuance"],
-            serialization_format="compact",
-        )
-
         nonce = str(uuid.uuid4())
         state = str(uuid.uuid4())
-        aud = self.backend.client_id
 
         session_id = context.state["SESSION_ID"]
         self.backend.db_engine.init_session(
@@ -587,82 +579,6 @@
 
         self.backend.db_engine.update_request_object(
             document_id=doc_id,
-            request_object={"nonce": nonce, "state": state, "exp": exp_from_now(settings["default_exp"])})
-
-        # case (4): good aud, nonce and state
-        sdjwt_at_holder.create_presentation(
-            {},
-            nonce,
-            self.backend.client_id,
-            holder_key=holder_jwk,
-            sign_alg=DEFAULT_SIG_KTY_MAP[holder_jwk["kty"]],
-        )
-
-        vp_token = sdjwt_at_holder.sd_jwt_presentation
-
-        response = {
-            "state": state,
-            "vp_token": vp_token,
-            "presentation_submission": {
-                "definition_id": "32f54163-7166-48f1-93d8-ff217bdb0653",
-                "id": "04a98be3-7fb0-4cf5-af9a-31579c8b0e7d",
-                "descriptor_map": [
-                    {
-                        "id": "pid-sd-jwt:unique_id+given_name+family_name",
-                        "path": "$.vp_token.verified_claims.claims._sd[0]",
-                        "format": "vc+sd-jwt"
-                    }
-                ]
-            }
-        }
-
-        encrypted_response = JWEHelper(
-            CONFIG["metadata_jwks"][1]).encrypt(response)
-        context.request = {
-            "response": encrypted_response
-        }
-        context.http_headers = {"HTTP_CONTENT_TYPE": "application/x-www-form-urlencoded"}
-        context.request_method = "POST"
-
-        response_endpoint = self.backend.response_endpoint(context)
-        assert response_endpoint.status == "200"
-
-        msg = json.loads(response_endpoint.message)
-
-        response_code = msg["redirect_uri"].split("=")[1]
-
-        context.request_method = "GET"
-        context.qs_params = {"response_code": response_code}
-        context.request_uri = msg["redirect_uri"].split("=")[0].removeprefix(
-            CONFIG["base_url"])
-        
-        response = self.backend.get_response_endpoint(context)
-
-        assert response.status == "200"
-
-        msg = json.loads(response.message)
-        assert msg["response"] == "Authentication successful"
-
-    def test_response_endpoint_error_flow(self, context):
-        self.backend.register_endpoints()
-
-        settings = CREDENTIAL_ISSUER_CONF
-        settings['issuer'] = CREDENTIAL_ISSUER_ENTITY_ID
-        settings['default_exp'] = CONFIG['jwt']['default_exp']
-
-        nonce = str(uuid.uuid4())
-        state = str(uuid.uuid4())
-
-        session_id = context.state["SESSION_ID"]
-        self.backend.db_engine.init_session(
-            state=state,
-            session_id=session_id,
-            remote_flow_typ="same_device"
-        )
-        doc_id = self.backend.db_engine.get_by_state(state)["document_id"]
-
-        self.backend.db_engine.update_request_object(
-            document_id=doc_id,
             request_object={"nonce": nonce, "state": state})
 
         context.request_method = "POST"
@@ -689,7 +605,15 @@
 
     def test_request_endpoint(self, context):
         # No session created
->>>>>>> bb785ee8
+        state_endpoint_response = self.backend.status_endpoint(context)
+        assert state_endpoint_response.status == "400"
+        assert state_endpoint_response.message
+        request_object_jwt = json.loads(state_endpoint_response.message)
+        assert request_object_jwt["error"] == "invalid_request"
+        assert request_object_jwt["error_description"] == "request error: missing or invalid parameter [id]"
+
+        # Invalid state
+        context.qs_params = {"id": None}
         state_endpoint_response = self.backend.status_endpoint(context)
         assert state_endpoint_response.status == "400"
         assert state_endpoint_response.message

import secrets

from datetime import datetime, timedelta
from ssl import DER_cert_to_PEM_cert

from cryptography import x509
from cryptography.hazmat.primitives import hashes
from cryptography.hazmat.primitives.asymmetric import rsa, ec
from cryptography.hazmat.primitives.serialization import Encoding
from cryptography.hazmat.primitives import serialization
from cryptography.x509.oid import NameOID, ObjectIdentifier


# Define custom OIDs
REGISTRATION_NUMBER_OID = ObjectIdentifier("2.5.4.5") # it is the serial Number referenced in 

from typing import Optional

from pyeudiw.x509.verify import (
    get_issuer_from_x5c,
    is_der_format,
    verify_x509_attestation_chain,
    get_trust_anchor_from_x5c
)


def create_authority_key_identifier(issuer_cert):
    # Get the SKI from the issuer's certificate
    ski = issuer_cert.extensions.get_extension_for_oid(x509.oid.ExtensionOID.SUBJECT_KEY_IDENTIFIER)
    
    return x509.AuthorityKeyIdentifier(
        key_identifier=ski.value.digest,
        authority_cert_issuer=None,
        authority_cert_serial_number=None
    )


def generate_serial_number():
    """
        According to ETSI EN 319 412-6
    """
    # Generate 64 bits (8 bytes) of random data
    random_bytes = secrets.token_bytes(8)
    
    # Convert to integer
    random_int = int.from_bytes(random_bytes, byteorder='big')
    
    # Ensure it's less than 2^159
    max_value = 2**159 - 1
    serial_number = random_int % max_value
    
    # Ensure it's greater than 0
    if serial_number == 0:
        serial_number = 1
    
    return serial_number

def gen_chain(
        date: datetime = datetime.now(),
        ca_cn: str = "Example IT-Wallet Trust Anchor",
        ca_dns: str = "ca.example.com",
        leaf_cn: str = "leaf.example.org",
        leaf_dns: str = "leaf.example.org",
<<<<<<< HEAD
        leaf_uri: str = "leaf.example.org",
        leaf_private_key: Optional[ec.EllipticCurvePrivateKey] = None
=======
        leaf_uri: str = "https://leaf.example.org/that-app",
        leaf_private_key: ec.EllipticCurvePrivateKey = None
>>>>>>> cdc67af8
    ) -> list[bytes]:
    # Generate a private key for the CA


    ca_private_key = ec.generate_private_key(
        ec.SECP256R1(),
    )

    # Generate a private key for the intermediate
    intermediate_private_key = ec.generate_private_key(
        ec.SECP256R1(),
    )

    # Generate a private key for the leaf

    if leaf_private_key is None:
        leaf_private_key = ec.generate_private_key(
            ec.SECP256R1(),
        )
        
    # Generate the CA's certificate
    ca = (
        x509.CertificateBuilder()
        .subject_name(
            x509.Name(
                [
                    x509.NameAttribute(NameOID.COMMON_NAME, ca_cn),
                    x509.NameAttribute(NameOID.ORGANIZATION_NAME, "Example CA"),
                    x509.NameAttribute(NameOID.COUNTRY_NAME, "IT"),
                    x509.NameAttribute(NameOID.EMAIL_ADDRESS, "contact@example.com")
                ]
            )
        )
        .issuer_name(
            x509.Name(
                [
                    x509.NameAttribute(NameOID.COMMON_NAME,
                        ca_cn
                    ),
                    x509.NameAttribute(NameOID.ORGANIZATION_NAME,
                        "Example CA"
                    ),
                    x509.NameAttribute(NameOID.COUNTRY_NAME,
                        "IT"
                    ),
                ]
            )
        )
        .public_key(ca_private_key.public_key())
        .serial_number(x509.random_serial_number())
        .not_valid_before(date - timedelta(days=1))
        .not_valid_after(date + timedelta(days=365))
        .add_extension(
            x509.BasicConstraints(ca=True, path_length=2),
            critical=True,
        )
        .add_extension(
            x509.SubjectAlternativeName([x509.DNSName(ca_dns)]),
            critical=False
        )
        .add_extension(
            x509.KeyUsage(
                digital_signature=True,
                key_cert_sign=True,
                key_encipherment=True,
                crl_sign=True,
                key_agreement=False,
                content_commitment=False,
                data_encipherment=False,
                encipher_only=False,
                decipher_only=False
            ), True
        )
        .add_extension(
            x509.CRLDistributionPoints([
                x509.DistributionPoint(
                    full_name=[
                        x509.UniformResourceIdentifier(
                            f"https://ca.example.com/crl/ca.example.com.crl"
                        )
                    ],
                    relative_name=None,
                    reasons=None,
                    crl_issuer=None
                )
            ]),
            critical=False
        )
        .add_extension(
            x509.NameConstraints(
                permitted_subtrees= None,
                excluded_subtrees=[
                    x509.DNSName("localhost"),
                    x509.DNSName("localhost.localdomain"),
                    x509.DNSName("127.0.0.1")
                ]
            ),
            critical=True
        )
        # ETSI EN 319 412-6 AuthorityKeyIdentifier extension shall be present, and shall be identical to the subjectKeyIdentifier field.
        .add_extension(
            x509.SubjectKeyIdentifier.from_public_key(ca_private_key.public_key()),
            critical=False
        )
        .sign(ca_private_key, hashes.SHA256())
    )

    # Generate the intermediate's certificate
    intermediate = (
        x509.CertificateBuilder()
        .subject_name(
            x509.Name(
                [
                    x509.NameAttribute(NameOID.COMMON_NAME, "intermediate.example.net"),
                    x509.NameAttribute(NameOID.ORGANIZATION_NAME, "Example CA Intermediate"),
                    x509.NameAttribute(NameOID.COUNTRY_NAME, "IT"),
                    x509.NameAttribute(NameOID.EMAIL_ADDRESS, "contact@example.net"),
                    x509.NameAttribute(REGISTRATION_NUMBER_OID, f"{generate_serial_number()}"),
                ]
            )
        )
        .issuer_name(ca.subject)
        .public_key(intermediate_private_key.public_key())
        .serial_number(x509.random_serial_number())
        .not_valid_before(date - timedelta(days=1))
        .not_valid_after(date + timedelta(days=365))
        .add_extension(
            x509.BasicConstraints(ca=True, path_length=1),
            critical=True,
        )
        .add_extension(
            x509.KeyUsage(
                digital_signature=True,
                key_cert_sign=True,
                key_encipherment=True,
                crl_sign=True,
                key_agreement=False,
                content_commitment=False,
                data_encipherment=False,
                encipher_only=False,
                decipher_only=False
            ), True
        )
        .add_extension(
            x509.CRLDistributionPoints([
                x509.DistributionPoint(
                    full_name=[
                        x509.UniformResourceIdentifier(
                            "https://intermediate.example.net/crl/intermediate.example.net.crl"
                        )
                    ],
                    relative_name=None,
                    reasons=None,
                    crl_issuer=None
                )
            ]),
            critical=False
        )
        .add_extension(
            x509.NameConstraints(
                permitted_subtrees=None,
                excluded_subtrees=[
                    x509.DNSName("localhost"),
                    x509.DNSName("localhost.localdomain"),
                    x509.DNSName("127.0.0.1")
                ]
            ),
            critical=True
        )
        .add_extension(
            x509.SubjectKeyIdentifier.from_public_key(intermediate_private_key.public_key()),
            critical=False
        )
        .add_extension(
            create_authority_key_identifier(ca),  # Use CA's SKI
            critical=False
        )
        .sign(ca_private_key, hashes.SHA256())
    )

    # Generate the leaf's certificate
    leaf = (
        x509.CertificateBuilder()
        .subject_name(
            x509.Name(
                [
                    x509.NameAttribute(NameOID.COMMON_NAME,
                        leaf_cn
                    ),
                    x509.NameAttribute(NameOID.ORGANIZATION_NAME,
                        "Example Leaf"
                    ),
                    x509.NameAttribute(NameOID.COUNTRY_NAME,
                        "IT"
                    ),
                    x509.NameAttribute(NameOID.EMAIL_ADDRESS, "contact@example.org"),
                    x509.NameAttribute(REGISTRATION_NUMBER_OID, f"{generate_serial_number()}"),
                ]
            )
        )
        .issuer_name(intermediate.subject)
        .public_key(leaf_private_key.public_key())
        .serial_number(x509.random_serial_number())
        .not_valid_before(date - timedelta(days=1))
        .not_valid_after(date + timedelta(days=365))
        .add_extension(
            x509.BasicConstraints(ca=True, path_length=0),
            critical=True,
        )
        .add_extension(
            x509.SubjectAlternativeName([
                x509.DNSName(leaf_dns),
                x509.UniformResourceIdentifier(leaf_uri),
            ]),
            critical=False
        )
        .add_extension(
            x509.KeyUsage(
                digital_signature=True,
                key_cert_sign=True,
                key_encipherment=True,
                crl_sign=True,
                key_agreement=False,
                content_commitment=False,
                data_encipherment=False,
                encipher_only=False,
                decipher_only=False
            ), True
        )
        .add_extension(
            x509.CRLDistributionPoints([
                x509.DistributionPoint(
                    full_name=[
                        x509.UniformResourceIdentifier(
                            f"https://leaf.example.org/crl/leaf.example.com.crl"
                        )
                    ],
                    relative_name=None,
                    reasons=None,
                    crl_issuer=None
                )
            ]),
            critical=False
        )
        .add_extension(
            x509.NameConstraints(
                permitted_subtrees=[
                    x509.UniformResourceIdentifier(f"https://leaf.example.org"),
                    x509.DNSName("leaf.example.org"),
                ],
                excluded_subtrees=[
                    x509.DNSName("localhost"),
                    x509.DNSName("localhost.localdomain"),
                    x509.DNSName("127.0.0.1")
                ]
            ),
            critical=True
        )
        .add_extension(
            x509.SubjectKeyIdentifier.from_public_key(leaf_private_key.public_key()),
            critical=False
        )
        .add_extension(
            create_authority_key_identifier(intermediate),  # Use intermediate's SKI
            critical=False
        )
        .sign(intermediate_private_key, hashes.SHA256())
    )

    # Here the certificate chain in DER format, then encoded in base64 to use it according to RFC 9360:

    # Create a certificate chain
    certificate_chain = [
        leaf.public_bytes(Encoding.DER),
        intermediate.public_bytes(Encoding.DER),
        ca.public_bytes(Encoding.DER),
    ]
    return certificate_chain


def chain_to_pem(chain: list[bytes]) -> str:
    pems = [DER_cert_to_PEM_cert(cert) for cert in chain]
    return "\n".join(pems)


def test_valid_chain():
    chain = gen_chain()
    assert verify_x509_attestation_chain(chain)


def test_valid_chain_with_none_exp():
    chain = gen_chain()
    assert verify_x509_attestation_chain(chain)


def test_valid_chain_invalid_date():
    chain = gen_chain(date=datetime.fromisoformat("2021-01-01T00:00:00"))
    assert not verify_x509_attestation_chain(chain)


def test_invalid_intermediary_chain():
    chain = gen_chain()
    chain[
        1
    ] = b"""0\x82\x02\xe00\x82\x01\xc8\xa0\x03\x02\x01\x02\x02\x14c\xef!\x17\xde\x88(\xbf\xb1\xdc\xad\x17\xc2`\xad\x15S\x95\n\xb60\r\x06\t*\x86H\x86\xf7\r
        \x01\x01\x0b\x05\x000\x191\x170\x15\x06\x03U\x04\x03\x0c\x0eca.example.com0\x1e\x17\r231107165050Z\x17\r241106165050Z0#1!0\x1f\x06\x03U\x04\x03\x0c
        \x18intermediate.example.net0\x82\x01"0\r\x06\t*\x86H\x86\xf7\r\x01\x01\x01\x05\x00\x03\x82\x01\x0f\x000\x82\x01\n\x02\x82\x01\x01\x00\x916\xde\x9b\x0b
        \xeb\xd4\x91\xder\x1c\x9b\x0b\x06s\xb3W\x08\xa1\x12\x19K\x05\xf9\x87\xf3Uk\x15\xfeQ\xf2#\x103\x9e6\x04]s\x87\x13cD\x9d\xed3\xd7\x1bg\xd6#Tau\x03[\xc8H\t
        \x9e\xd7H\xae\xd5\x85i8W\xf3\x0f\xf4\xab\xa3\xc6G\x95\xb9\xc2\x19\xb0\x07\x98#\xde\xa8\xa6\xb2&\x95\xc3\x7f\xb0\x10b3\xaa\xd2QlAV`M\x7fhgI]Y\xdaD\xe7
        [\xdb\x87\xf1\x07\x01D\xbf\xe7\x89\xac7\xe00\x141U\xff\xe6r\xa1>\xfb5q\x18{V:\xc7\xb1$B\xfb\xc2@\xa7u\x18\x87\x1d\xe26\x17\xdc\xf8\xb5\xe2\x88c\xa2t\xa5
        [\x06\x1f\xc1k\x80\x9c9s\xb9\x94\x85\x00^\xbf\xcc!w\xbf\xee]PW\xc8[\xdc3\xfb\xa58V0n\xebV\xf3\xad\xa2\xf0\xec\x96\x1d\xc0\xe3Q7\xd8pH\x11\xda\xfc\xdds
        \xb1\xff\x87X?d\xe8j\xb6\x12A_\r\xd8\x17\xcdt\x97\xedS\x99\xb8\xeaJ/4\xc2\xfd\xe8v>\xd9`\xed\x02K\x02\x03\x01\x00\x01\xa3\x160\x140\x12\x06\x03U\x1d\x13
        \x01\x01\xff\x04\x080\x06\x01\x01\xff\x02\x01\x000\r\x06\t*\x86H\x86\xf7\r\x01\x01\x0b\x05\x00\x03\x82\x01\x01\x00\xaek\x9d\x9fx\x02\x99Rt\xf1x\xd2\xc3Y
        \x1c\xacB\x95\xdb\xe3\xf6\x98\xbah\xae\xd6$\xfcDs\xfaO\x1e\xec\xf2\x83@\xbf\xc6\x0f\x8a\xf2\xe8\x98\x18S\xa2\xb2\xfcXZ]\x01\xccX\xb3F$\xe0\x8dn\x11\x83
        \x92\xe6\x1d\x96NMDO6L:\xc4\xc5=%Q4\xd4\xca\xfct\xd1(6\xf1\xade~Or\xe0AM8\xbb0y=\xdc~D\x06g\x07p\x1c\x9eu)K~\xb0M\x81\xa5gfS\xfaG\xafW\x05N\xa0\x0f\x9a
        \xc9=\x06\xf7\xdb_\r\xc1\xf1\x1d\xea\xb0\x85\xf8p\x1e\xa5\xb0\xb6\xact\xb1\x86UmVNX\xb6\x8c\x07o\xc6\x0e\x88\xe7,\x9e\xbe\xb6w\xf9\x88\xca!\xb2k\xcdE
        \xaf%r\xfd\x1d+\xab\x1do/i\x84~\xad\xa1\x99\x80\x03\xf4\xf2s\x88\x90\xa3\x93\x83&\x1b\xa1a\xc9\xe6\\\xfe\xcar\x17\x83\x84\x8bB\x8e\x8d\xcb\xb2\x1bD\x08
        \xb5\x11y\xad\xa6~\x9ae5\xa4\x88\xac\xae\x03\xe9\xb2&\x05\x149\xa0\x86I\x84\xc1`!F\xb8"""
    assert not verify_x509_attestation_chain(chain)


def test_chain_issuer():
    chain = gen_chain()
    issuer = get_issuer_from_x5c(chain)
    trust_anchor = get_trust_anchor_from_x5c(chain)

    assert issuer == "leaf.example.org"
    assert trust_anchor == "ca.example.com"


def test_invalid_len():
    chain = gen_chain()
    del chain[0]
    del chain[1]
    assert not verify_x509_attestation_chain(chain)


def test_invalid_chain_order():
    chain = gen_chain()
    chain.reverse()
    assert not verify_x509_attestation_chain(chain)


def test_valid_der():
    assert is_der_format(gen_chain()[0])


def test_invalid_der():
    assert not is_der_format(b"INVALID")<|MERGE_RESOLUTION|>--- conflicted
+++ resolved
@@ -61,13 +61,8 @@
         ca_dns: str = "ca.example.com",
         leaf_cn: str = "leaf.example.org",
         leaf_dns: str = "leaf.example.org",
-<<<<<<< HEAD
         leaf_uri: str = "leaf.example.org",
         leaf_private_key: Optional[ec.EllipticCurvePrivateKey] = None
-=======
-        leaf_uri: str = "https://leaf.example.org/that-app",
-        leaf_private_key: ec.EllipticCurvePrivateKey = None
->>>>>>> cdc67af8
     ) -> list[bytes]:
     # Generate a private key for the CA
 

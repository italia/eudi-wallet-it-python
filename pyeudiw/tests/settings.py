--- conflicted
+++ resolved
@@ -176,10 +176,7 @@
                         "db_sessions_collection": "sessions",
                         "db_trust_attestations_collection": "trust_attestations",
                         "db_trust_anchors_collection": "trust_anchors",
-<<<<<<< HEAD
                         "db_trust_sources_collection": "trust_sources"
-=======
->>>>>>> 1c544460
                     },
                     "connection_params": {
                     }

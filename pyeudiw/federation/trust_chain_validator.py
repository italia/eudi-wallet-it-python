import logging
from pyeudiw.tools.utils import iat_now
from pyeudiw.jwt import JWSHelper
from pyeudiw.jwt.utils import unpad_jwt_payload, unpad_jwt_header
from pyeudiw.federation.schema import is_es
from pyeudiw.federation.statements import (
    get_entity_configurations,
    get_entity_statements
)
from pyeudiw.federation.exceptions import (
    HttpError,
    MissingTrustAnchorPublicKey,
    TimeValidationError,
    KeyValidationError
)

logger = logging.getLogger("pyeudiw.federation")


def find_jwk(kid: str, jwks: list) -> dict:
    if not kid:
        return {}
    for jwk in jwks:
        valid_jwk = jwk.get("kid", None)
        if valid_jwk and kid == valid_jwk:
            return jwk


class StaticTrustChainValidator:
    def __init__(
        self,
        static_trust_chain: list,
        trust_anchor_jwks: list,
        **kwargs,
    ) -> None:

        self.static_trust_chain = static_trust_chain
        self.updated_trust_chain = []
        self.exp = 0

        if not trust_anchor_jwks:
            raise MissingTrustAnchorPublicKey(
                f"{self.__class__.__name__} cannot "
                "created without the TA public jwks"
            )

        self.trust_anchor_jwks = trust_anchor_jwks
        for k, v in kwargs.items():
            setattr(self, k, v)

    def _check_expired(self, exp: int) -> bool:
        return exp < iat_now()

    def _validate_keys(self, fed_jwks: list[str], st_header: dict) -> None:
        current_kid = st_header["kid"]

        validation_kid = None

        for key in fed_jwks:
            if key["kid"] == current_kid:
                validation_kid = key

        if not validation_kid:
            raise KeyValidationError(f"Kid {current_kid} not found")

    def _validate_single(self, fed_jwks: list[str], header: dict, payload: dict) -> bool:
        try:
            self._validate_keys(fed_jwks, header)
            self._validate_exp(payload["exp"])
        except Exception as e:
            logger.warning(f"Warning: {e}")
            return False

        return True

    @property
    def is_valid(self) -> bool:
        # start from the last entity statement
        rev_tc = [
            i for i in reversed(self.get_chain())
        ]

        # inspect the entity statement kid header to know which
        # TA's public key to use for the validation

        last_element = rev_tc[0]
        es_header = unpad_jwt_header(last_element)
        es_payload = unpad_jwt_payload(last_element)
        ta_jwk = find_jwk(
            es_header.get("kid", None), self.trust_anchor_jwks
        )

        # Validate the last statement with ta_jwk
        jwsh = JWSHelper(ta_jwk)

        if not jwsh.verify(last_element):
            return False

        # then go ahead with other checks
        es_exp = es_payload["exp"]

        if self._check_expired(es_exp):
            raise TimeValidationError()

        fed_jwks = es_payload["jwks"]["keys"]

        # for st in rev_tc[1:]:
        # validate the entire chain taking in cascade using fed_jwks
        # if valid -> update fed_jwks with $st
        for st in rev_tc[1:]:
            st_header = unpad_jwt_header(st)
            st_payload = unpad_jwt_payload(st)
            jwk = find_jwk(
                st_header.get("kid", None), fed_jwks
            )

            if not jwk:
                return False

            jwsh = JWSHelper(jwk)
            if not jwsh.verify(st):
                return False
            else:
                fed_jwks = st_payload["jwks"]["keys"]

        return True

    def _retrieve_ec(self, iss: str, httpc_params: dict = {}) -> str:
        jwt = get_entity_configurations(iss, httpc_params)
        if not jwt:
            raise HttpError(
                f"Cannot get the Entity Configuration from {iss}")

        # is something weird these will raise their Exceptions
        return jwt[0]

    def _retrieve_es(self, download_url: str, iss: str, httpc_params: dict = {}) -> str:
        jwt = get_entity_statements(download_url, httpc_params)
        if not jwt:
            logger.warning(
                f"Cannot fast refresh Entity Statement {iss}"
            )
        return jwt

    def _update_st(self, st: str, httpc_params: dict = {}) -> str:
        payload = unpad_jwt_payload(st)
        iss = payload['iss']

        if not is_es(payload):
            # It's an entity configuration
            return self._retrieve_ec(iss, httpc_params)

        # if it has the source_endpoint let's try a fast renewal
        download_url: str = payload.get("source_endpoint", "")
        if download_url:
            jwt = self._retrieve_es(download_url, iss, httpc_params)
        else:
            ec = self._retrieve_ec(iss, httpc_params)
            ec_data = unpad_jwt_payload(ec)
            fetch_api_url = None

            try:
                # get superior fetch url
                fetch_api_url = ec_data["metadata"]["federation_entity"][
                    "federation_fetch_endpoint"
                ]
            except KeyError:
                logger.warning(
                    "Missing federation_fetch_endpoint in  "
                    f"federation_entity metadata for {ec_data['sub']}"
                )

            jwt = self._retrieve_es(fetch_api_url, iss, httpc_params)

        return jwt

    def update(self, httpc_params: dict = {}) -> bool:
        self.exp = 0
        for st in self.static_trust_chain:
            jwt = self._update_st(st, httpc_params)
<<<<<<< HEAD

            exp = unpad_jwt_payload(jwt)["exp"]

            if not self.exp or self.exp > exp:
                self.exp = exp

            self.updated_trust_chain.append(jwt)

        return self.is_valid

    def get_chain(self) -> list[str]:
        return self.updated_trust_chain or self.static_trust_chain

    def get_exp(self) -> int:
        return self.exp

=======
            
            exp = unpad_jwt_payload(jwt)["exp"]
            
            if not self.exp or self.exp > exp:
                self.exp = exp
            
            self.updated_trust_chain.append(jwt)
        
        return self.is_valid
    
    def get_chain(self) -> list[str]:
        return self.updated_trust_chain or self.static_trust_chain
    
    def get_exp(self) -> int:
        return self.exp
    
>>>>>>> acf10888
    @property
    def is_expired(self) -> int:
        return self._check_expired(self.exp)

    def get_entityID(self) -> str:
        chain = self.get_chain()
        payload = unpad_jwt_payload(chain[0])
        return payload["iss"]<|MERGE_RESOLUTION|>--- conflicted
+++ resolved
@@ -178,41 +178,22 @@
         self.exp = 0
         for st in self.static_trust_chain:
             jwt = self._update_st(st, httpc_params)
-<<<<<<< HEAD
-
-            exp = unpad_jwt_payload(jwt)["exp"]
-
-            if not self.exp or self.exp > exp:
-                self.exp = exp
-
-            self.updated_trust_chain.append(jwt)
-
-        return self.is_valid
-
-    def get_chain(self) -> list[str]:
-        return self.updated_trust_chain or self.static_trust_chain
-
-    def get_exp(self) -> int:
-        return self.exp
-
-=======
-            
+
             exp = unpad_jwt_payload(jwt)["exp"]
             
             if not self.exp or self.exp > exp:
                 self.exp = exp
-            
+
             self.updated_trust_chain.append(jwt)
-        
+
         return self.is_valid
-    
+
     def get_chain(self) -> list[str]:
         return self.updated_trust_chain or self.static_trust_chain
-    
+
     def get_exp(self) -> int:
         return self.exp
-    
->>>>>>> acf10888
+
     @property
     def is_expired(self) -> int:
         return self._check_expired(self.exp)

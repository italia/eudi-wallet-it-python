--- conflicted
+++ resolved
@@ -1,12 +1,8 @@
 from .exceptions import InvalidEntityStatement, InvalidEntityConfiguration
 from pyeudiw.federation.schemas.entity_configuration import EntityStatementPayload, EntityConfigurationPayload
 
-<<<<<<< HEAD
+
 def is_es(payload: dict) -> None:
-=======
-
-def is_es(payload: dict) -> bool:
->>>>>>> f75b6df0
     """
     Determines if payload dict is a Subordinate Entity Statement
 

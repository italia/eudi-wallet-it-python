--- conflicted
+++ resolved
@@ -4,9 +4,8 @@
 class JWTInvalidElementPosition(Exception):
     pass
 
-<<<<<<< HEAD
+class JWSVerificationError(Exception):
+    pass
+
 class JWEEncryptionError(Exception):
-=======
-class JWSVerificationError(Exception):
->>>>>>> f305d22a
     pass
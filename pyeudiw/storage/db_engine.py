import uuid
import logging
import importlib
from typing import Callable
from pyeudiw.storage.base_cache import BaseCache, RetrieveStatus
from pyeudiw.storage.base_storage import BaseStorage

logger = logging.getLogger("openid4vp.storage.db")

class DBEngine():
    def __init__(self, config: dict):
        self.caches = []
        self.storages = []
        
        for db_name, db_conf in config.items():
            storage_instance, cache_instance = self._handle_instance(db_conf)
            
            if storage_instance:
                self.storages.append((db_name, storage_instance))
                
            if cache_instance:
                self.caches.append((db_name, cache_instance))
    
    def _handle_instance(self, instance: dict) -> dict[BaseStorage | None, BaseCache | None]:
        cache_conf = instance.get("cache", None)
        storage_conf = instance.get("storage", None)
        
        storage_instance = None    
        if storage_conf:
            module = importlib.import_module(storage_conf["module"])
            instance_class = getattr(module, storage_conf["class"])
            
            storage_instance = instance_class(**storage_conf["init_params"])
            
        cache_instance = None
        if cache_conf:
            module = importlib.import_module(cache_conf["module"])
            instance_class = getattr(module, cache_conf["class"])
            
            cache_instance = instance_class(**cache_conf["init_params"])
            
        return storage_instance, cache_instance
    
    def init_session(self, dpop_proof: dict, attestation: dict) -> str:
        document_id = str(uuid.uuid4())
        for db_name, storage in self.storages:
            try:
                storage.init_session(document_id, dpop_proof, attestation)
            except Exception as e:
<<<<<<< HEAD
                logger.critical(f"Error {str(e)}")
=======
>>>>>>> b686bbeb
                logger.critical(f"Cannot write document with id {document_id} on {db_name}")
            
        return document_id

    def update_request_object(self, document_id: str, nonce: str, state: str, request_object: dict) -> tuple[str, str, int]:
        replica_count = 0
        for db_name, storage in self.storages:
            try:
                storage.update_request_object(document_id, nonce, state, request_object)        
                replica_count += 1
            except Exception as e:
<<<<<<< HEAD
                logger.critical(f"Error {str(e)}")
                logger.critical(f"Cannot update document with id {document_id} on {db_name}")
                
        if replica_count == 0:
            raise Exception(f"Cannot update document {document_id} on any instance")
        
        return nonce, state, replica_count
=======
                logger.critical(f"Cannot update document with id {document_id} on {db_name}")
>>>>>>> b686bbeb

    def update_response_object(self, nonce: str, state: str, response_object: dict) -> int:
        replica_count = 0
        for db_name, storage in self.storages:
            try:
                storage.update_response_object(nonce, state, response_object)
                replica_count += 1
            except Exception as e:
<<<<<<< HEAD
                logger.critical(f"Error {str(e)}")
                logger.critical(f"Cannot update document with nonce {nonce} and state {state} on {db_name}")
                
        if replica_count == 0:
            raise Exception(f"Cannot update document with state {state} and nonce {nonce} on any instance")
        
        return replica_count
=======
                logger.critical(f"Cannot update document with nonce {nonce} and state {state} on {db_name}")
>>>>>>> b686bbeb
                
    def _cache_try_retrieve(self, object_name: str, on_not_found: Callable[[], str]) -> tuple[dict, RetrieveStatus, int]:
        for i, cache in enumerate(self.caches):
            try:
                cache_object, status = cache.try_retrieve(object_name, on_not_found)
                return cache_object, status, i
            except Exception as e:
                logger.critical("Cannot retrieve or write cache object with identifier {object_name} on database {db_name}")
        raise ConnectionRefusedError("Cannot write cache object on any instance")

    def try_retrieve(self, object_name: str, on_not_found: Callable[[], str]) -> dict:
        istances_len = len(self.caches)
        
        # if no cache instance exist return the object
        if istances_len == 0:
            return on_not_found()
        
        # if almost one cache instance exist try to retrieve
        cache_object, status, idx = self._cache_try_retrieve(object_name, on_not_found)
        
        # if the status is retrieved return the object
        if status == RetrieveStatus.RETRIEVED:
            return cache_object
        
        # else try replicate the data on all the other istances
        replica_instances = self.caches[:idx] + self.caches[idx + 1:] 
        
        for cache_name, cache in replica_instances:
            try:
                cache.set(cache_object)
            except Exception as e:
                logger.critical("Cannot replicate cache object with identifier {object_name} on cache {cache_name}")
        
        return cache_object

    def overwrite(self, object_name: str, value_gen_fn: Callable[[], str]) -> dict:
        for cache_name, cache in self.caches:
            cache_object = None
            try:
                cache_object = cache.overwrite(object_name, value_gen_fn)
            except Exception as e:
                logger.critical("Cannot overwrite cache object with identifier {object_name} on cache {cache_name}")
                
            return cache_object<|MERGE_RESOLUTION|>--- conflicted
+++ resolved
@@ -47,10 +47,7 @@
             try:
                 storage.init_session(document_id, dpop_proof, attestation)
             except Exception as e:
-<<<<<<< HEAD
                 logger.critical(f"Error {str(e)}")
-=======
->>>>>>> b686bbeb
                 logger.critical(f"Cannot write document with id {document_id} on {db_name}")
             
         return document_id
@@ -62,7 +59,6 @@
                 storage.update_request_object(document_id, nonce, state, request_object)        
                 replica_count += 1
             except Exception as e:
-<<<<<<< HEAD
                 logger.critical(f"Error {str(e)}")
                 logger.critical(f"Cannot update document with id {document_id} on {db_name}")
                 
@@ -70,9 +66,6 @@
             raise Exception(f"Cannot update document {document_id} on any instance")
         
         return nonce, state, replica_count
-=======
-                logger.critical(f"Cannot update document with id {document_id} on {db_name}")
->>>>>>> b686bbeb
 
     def update_response_object(self, nonce: str, state: str, response_object: dict) -> int:
         replica_count = 0
@@ -81,7 +74,6 @@
                 storage.update_response_object(nonce, state, response_object)
                 replica_count += 1
             except Exception as e:
-<<<<<<< HEAD
                 logger.critical(f"Error {str(e)}")
                 logger.critical(f"Cannot update document with nonce {nonce} and state {state} on {db_name}")
                 
@@ -89,9 +81,6 @@
             raise Exception(f"Cannot update document with state {state} and nonce {nonce} on any instance")
         
         return replica_count
-=======
-                logger.critical(f"Cannot update document with nonce {nonce} and state {state} on {db_name}")
->>>>>>> b686bbeb
                 
     def _cache_try_retrieve(self, object_name: str, on_not_found: Callable[[], str]) -> tuple[dict, RetrieveStatus, int]:
         for i, cache in enumerate(self.caches):
